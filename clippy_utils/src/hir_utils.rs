--- conflicted
+++ resolved
@@ -7,9 +7,9 @@
 use rustc_hir::def::Res;
 use rustc_hir::MatchSource::TryDesugar;
 use rustc_hir::{
-    ArrayLen, BinOpKind, BindingMode, Block, BodyId, Closure, Expr, ExprField, ExprKind, FnRetTy, GenericArg,
-    GenericArgs, HirId, HirIdMap, InlineAsmOperand, LetExpr, Lifetime, LifetimeName, Pat, PatField, PatKind, Path,
-    PathSegment, PrimTy, QPath, Stmt, StmtKind, Ty, TyKind, AssocItemConstraint,
+    ArrayLen, AssocItemConstraint, BinOpKind, BindingMode, Block, BodyId, Closure, Expr, ExprField, ExprKind, FnRetTy,
+    GenericArg, GenericArgs, HirId, HirIdMap, InlineAsmOperand, LetExpr, Lifetime, LifetimeName, Pat, PatField,
+    PatKind, Path, PathSegment, PrimTy, QPath, Stmt, StmtKind, Ty, TyKind,
 };
 use rustc_lexer::{tokenize, TokenKind};
 use rustc_lint::LateContext;
@@ -519,7 +519,11 @@
     }
 
     fn eq_assoc_type_binding(&mut self, left: &AssocItemConstraint<'_>, right: &AssocItemConstraint<'_>) -> bool {
-        left.ident.name == right.ident.name && self.eq_ty(left.ty().expect("expected assoc type binding"), right.ty().expect("expected assoc type binding"))
+        left.ident.name == right.ident.name
+            && self.eq_ty(
+                left.ty().expect("expected assoc type binding"),
+                right.ty().expect("expected assoc type binding"),
+            )
     }
 
     fn check_ctxt(&mut self, left: SyntaxContext, right: SyntaxContext) -> bool {
@@ -769,13 +773,8 @@
                 // closures inherit TypeckResults
                 self.hash_expr(self.cx.tcx.hir().body(body).value);
             },
-<<<<<<< HEAD
             ExprKind::ConstBlock(ref l_id) => {
                 self.hash_body(l_id.body);
-=======
-            ExprKind::ConstBlock(l_id) => {
-                self.hash_expr(l_id);
->>>>>>> aaade2d1
             },
             ExprKind::DropTemps(e) | ExprKind::Yield(e, _) => {
                 self.hash_expr(e);
