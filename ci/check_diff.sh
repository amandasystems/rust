#!/bin/bash

set -e

<<<<<<< HEAD
# https://github.com/rust-lang/rustfmt/issues/5675
export LD_LIBRARY_PATH=$(rustc --print sysroot)/lib:$LD_LIBRARY_PATH

=======
>>>>>>> 2174e605
function print_usage() {
    echo "usage check_diff REMOTE_REPO FEATURE_BRANCH [COMMIT_HASH] [OPTIONAL_RUSTFMT_CONFIGS]"
}

if [ $# -le 1 ]; then
    print_usage
    exit 1
fi

REMOTE_REPO=$1
FEATURE_BRANCH=$2
OPTIONAL_COMMIT_HASH=$3
OPTIONAL_RUSTFMT_CONFIGS=$4

# OUTPUT array used to collect all the status of running diffs on various repos
STATUSES=()

# Clone a git repository and cd into it.
#
# Parameters:
# $1: git clone url
# $2: directory where the repo should be cloned
function clone_repo() {
    GIT_TERMINAL_PROMPT=0 git clone --quiet $1 --depth 1 $2 && cd $2
}

# Initialize Git submoduels for the repo.
#
# Parameters
# $1: list of directories to initialize
function init_submodules() {
    git submodule update --init $1
}

# Run rusfmt with the --check flag to see if a diff is produced.
#
# Parameters:
# $1: Path to a rustfmt binary
# $2: Output file path for the diff
# $3: Any additional configuration options to pass to rustfmt
#
# Globlas:
# $OPTIONAL_RUSTFMT_CONFIGS: Optional configs passed to the script from $4
function create_diff() {
    local config;
    if [ -z "$3" ]; then
        config="--config=error_on_line_overflow=false,error_on_unformatted=false"
    else
        config="--config=error_on_line_overflow=false,error_on_unformatted=false,$OPTIONAL_RUSTFMT_CONFIGS"
    fi

    for i in `find . | grep "\.rs$"`
    do
        $1 --unstable-features --skip-children --check --color=always $config $i >> $2 2>/dev/null
    done
}

# Run the master rustfmt binary and the feature branch binary in the current directory and compare the diffs
#
# Parameters
# $1: Name of the repository (used for logging)
#
# Globlas:
# $RUSFMT_BIN: Path to the rustfmt master binary. Created when running `compile_rustfmt`
# $FEATURE_BIN: Path to the rustfmt feature binary. Created when running `compile_rustfmt`
# $OPTIONAL_RUSTFMT_CONFIGS: Optional configs passed to the script from $4
function check_diff() {
    echo "running rustfmt (master) on $1"
    create_diff $RUSFMT_BIN rustfmt_diff.txt

    echo "running rustfmt (feature) on $1"
    create_diff $FEATURE_BIN feature_diff.txt $OPTIONAL_RUSTFMT_CONFIGS

    echo "checking diff"
    local diff;
    # we don't add color to the diff since we added color when running rustfmt --check.
    # tail -n + 6 removes the git diff header info
    # cut -c 2- removes the leading diff characters("+","-"," ") from running git diff.
    # Again, the diff output we care about was already added when we ran rustfmt --check
    diff=$(
        git --no-pager diff --color=never \
        --unified=0 --no-index rustfmt_diff.txt feature_diff.txt 2>&1 | tail -n +6 | cut -c 2-
    )

    if [ -z "$diff" ]; then
        echo "no diff detected between rustfmt and the feture branch"
        return 0
    else
        echo "$diff"
        return 1
    fi
}

# Compiles and produces two rustfmt binaries.
# One for the current master, and another for the feature branch
#
# Parameters:
# $1: Directory where rustfmt will be cloned
#
# Globlas:
# $REMOTE_REPO: Clone URL to the rustfmt fork that we want to test
# $FEATURE_BRANCH: Name of the feature branch
# $OPTIONAL_COMMIT_HASH: Optional commit hash that will be checked out if provided
function compile_rustfmt() {
    RUSTFMT_REPO="https://github.com/rust-lang/rustfmt.git"
    clone_repo $RUSTFMT_REPO $1
    git remote add feature $REMOTE_REPO
    git fetch feature $FEATURE_BRANCH

<<<<<<< HEAD
    cargo build --release --bin rustfmt && cp target/release/rustfmt $1/rustfmt
=======
    CARGO_VERSON=$(cargo --version)
    echo -e "\ncompiling with $CARGO_VERSON\n"

    # Because we're building standalone binaries we need to set `LD_LIBRARY_PATH` so each
    # binary can find it's runtime dependencies. See https://github.com/rust-lang/rustfmt/issues/5675
    # This will prepend the `LD_LIBRARY_PATH` for the master rustfmt binary
    export LD_LIBRARY_PATH=$(rustc --print sysroot)/lib:$LD_LIBRARY_PATH

    echo "Building rustfmt from src"
    cargo build -q --release --bin rustfmt && cp target/release/rustfmt $1/rustfmt

>>>>>>> 2174e605
    if [ -z "$OPTIONAL_COMMIT_HASH" ] || [ "$FEATURE_BRANCH" = "$OPTIONAL_COMMIT_HASH" ]; then
        git switch $FEATURE_BRANCH
    else
        git switch $OPTIONAL_COMMIT_HASH --detach
    fi

    # This will prepend the `LD_LIBRARY_PATH` for the feature branch rustfmt binary.
    # In most cases the `LD_LIBRARY_PATH` should be the same for both rustfmt binaries that we build
    # in `compile_rustfmt`, however, there are scenarios where each binary has different runtime
    # dependencies. For example, during subtree syncs we bump the nightly toolchain required to build
    # rustfmt, and therefore the feature branch relies on a newer set of runtime dependencies.
    export LD_LIBRARY_PATH=$(rustc --print sysroot)/lib:$LD_LIBRARY_PATH

    echo "Building feature rustfmt from src"
    cargo build -q --release --bin rustfmt && cp target/release/rustfmt $1/feature_rustfmt

    echo -e "\nRuntime dependencies for rustfmt -- LD_LIBRARY_PATH: $LD_LIBRARY_PATH"

    RUSFMT_BIN=$1/rustfmt
    RUSTFMT_VERSION=$($RUSFMT_BIN --version)
    echo -e "\nRUSFMT_BIN $RUSTFMT_VERSION\n"

    FEATURE_BIN=$1/feature_rustfmt
    FEATURE_VERSION=$($FEATURE_BIN --version)
    echo -e "FEATURE_BIN $FEATURE_VERSION\n"
}

# Check the diff for running rustfmt and the feature branch on all the .rs files in the repo.
#
# Parameters
# $1: Clone URL for the repo
# $2: Name of the repo (mostly used for logging)
# $3: Path to any submodules that should be initialized
function check_repo() {
    WORKDIR=$(pwd)
    REPO_URL=$1
    REPO_NAME=$2
    SUBMODULES=$3

    local tmp_dir;
    tmp_dir=$(mktemp -d -t $REPO_NAME-XXXXXXXX)
    clone_repo $REPO_URL $tmp_dir

    if [ ! -z "$SUBMODULES" ]; then
        init_submodules $SUBMODULES
    fi


    # rustfmt --check returns 1 if a diff was found
    # Also check_diff returns 1 if there was a diff between master rustfmt and the feature branch
    # so we want to ignore the exit status check
    set +e
    check_diff $REPO_NAME
    # append the status of running `check_diff` to the STATUSES array
    STATUSES+=($?)
    set -e

    echo -e "removing tmp_dir $tmp_dir\n\n"
    rm -rf $tmp_dir
    cd $WORKDIR
}

function main() {
    tmp_dir=$(mktemp -d -t rustfmt-XXXXXXXX)
    echo Created tmp_dir $tmp_dir

    compile_rustfmt $tmp_dir

    # run checks
    check_repo "https://github.com/rust-lang/rust.git" rust-lang-rust
    check_repo "https://github.com/rust-lang/cargo.git" cargo
    check_repo "https://github.com/rust-lang/miri.git" miri
    check_repo "https://github.com/rust-lang/rust-analyzer.git" rust-analyzer
    check_repo "https://github.com/bitflags/bitflags.git" bitflags
    check_repo "https://github.com/rust-lang/log.git" log
    check_repo "https://github.com/rust-lang/mdBook.git" mdBook
    check_repo "https://github.com/rust-lang/packed_simd.git" packed_simd
    check_repo "https://github.com/rust-lang/rust-semverver.git" check_repo
    check_repo "https://github.com/Stebalien/tempfile.git" tempfile
    check_repo "https://github.com/rust-lang/futures-rs.git" futures-rs
    check_repo "https://github.com/dtolnay/anyhow.git" anyhow
    check_repo "https://github.com/dtolnay/thiserror.git" thiserror
    check_repo "https://github.com/dtolnay/syn.git" syn
    check_repo "https://github.com/serde-rs/serde.git" serde
    check_repo "https://github.com/rust-lang/rustlings.git" rustlings
    check_repo "https://github.com/rust-lang/rustup.git" rustup
    check_repo "https://github.com/SergioBenitez/Rocket.git" Rocket
    check_repo "https://github.com/rustls/rustls.git" rustls
    check_repo "https://github.com/rust-lang/rust-bindgen.git" rust-bindgen
    check_repo "https://github.com/hyperium/hyper.git" hyper
    check_repo "https://github.com/actix/actix.git" actix
    check_repo "https://github.com/denoland/deno.git" denoland_deno

    # cleanup temp dir
    echo removing tmp_dir $tmp_dir
    rm -rf $tmp_dir

    # figure out the exit code
    for status in ${STATUSES[@]}
    do
        if [ $status -eq 1 ]; then
            echo "formatting diff found 💔"
            return 1
        fi
    done

    echo "no diff found 😊"
}

main<|MERGE_RESOLUTION|>--- conflicted
+++ resolved
@@ -2,12 +2,6 @@
 
 set -e
 
-<<<<<<< HEAD
-# https://github.com/rust-lang/rustfmt/issues/5675
-export LD_LIBRARY_PATH=$(rustc --print sysroot)/lib:$LD_LIBRARY_PATH
-
-=======
->>>>>>> 2174e605
 function print_usage() {
     echo "usage check_diff REMOTE_REPO FEATURE_BRANCH [COMMIT_HASH] [OPTIONAL_RUSTFMT_CONFIGS]"
 }
@@ -117,9 +111,6 @@
     git remote add feature $REMOTE_REPO
     git fetch feature $FEATURE_BRANCH
 
-<<<<<<< HEAD
-    cargo build --release --bin rustfmt && cp target/release/rustfmt $1/rustfmt
-=======
     CARGO_VERSON=$(cargo --version)
     echo -e "\ncompiling with $CARGO_VERSON\n"
 
@@ -131,7 +122,6 @@
     echo "Building rustfmt from src"
     cargo build -q --release --bin rustfmt && cp target/release/rustfmt $1/rustfmt
 
->>>>>>> 2174e605
     if [ -z "$OPTIONAL_COMMIT_HASH" ] || [ "$FEATURE_BRANCH" = "$OPTIONAL_COMMIT_HASH" ]; then
         git switch $FEATURE_BRANCH
     else
