--- conflicted
+++ resolved
@@ -111,11 +111,7 @@
         misc::CMP_OWNED,
         misc::FLOAT_CMP,
         misc::MODULO_ONE,
-<<<<<<< HEAD
-=======
-        misc::PRECEDENCE,
         misc::REDUNDANT_PATTERN,
->>>>>>> 03abe275
         misc::TOPLEVEL_REF_ARG,
         mut_mut::MUT_MUT,
         needless_bool::NEEDLESS_BOOL,
