//! MIR datatypes and passes. See the [rustc dev guide] for more info.
//!
//! [rustc dev guide]: https://rustc-dev-guide.rust-lang.org/mir/index.html

use crate::mir::interpret::{
    AllocRange, ConstAllocation, ConstValue, ErrorHandled, GlobalAlloc, LitToConstInput, Scalar,
};
use crate::mir::visit::MirVisitable;
use crate::ty::codec::{TyDecoder, TyEncoder};
use crate::ty::fold::{FallibleTypeFolder, TypeFoldable};
use crate::ty::print::{FmtPrinter, Printer};
use crate::ty::visit::{TypeVisitable, TypeVisitor};
use crate::ty::{self, List, Ty, TyCtxt};
use crate::ty::{AdtDef, InstanceDef, ScalarInt, UserTypeAnnotationIndex};
use crate::ty::{GenericArg, InternalSubsts, SubstsRef};

use rustc_data_structures::captures::Captures;
use rustc_errors::ErrorGuaranteed;
use rustc_hir::def::{CtorKind, Namespace};
use rustc_hir::def_id::{DefId, LocalDefId, CRATE_DEF_ID};
use rustc_hir::{self, GeneratorKind, ImplicitSelfKind};
use rustc_hir::{self as hir, HirId};
use rustc_session::Session;
use rustc_target::abi::{Size, VariantIdx};

use polonius_engine::Atom;
pub use rustc_ast::Mutability;
use rustc_data_structures::fx::FxHashSet;
use rustc_data_structures::graph::dominators::Dominators;
use rustc_index::bit_set::BitMatrix;
use rustc_index::vec::{Idx, IndexVec};
use rustc_serialize::{Decodable, Encodable};
use rustc_span::symbol::Symbol;
use rustc_span::{Span, DUMMY_SP};

use either::Either;

use std::borrow::Cow;
use std::convert::TryInto;
use std::fmt::{self, Debug, Display, Formatter, Write};
use std::ops::{ControlFlow, Index, IndexMut};
use std::{iter, mem};

pub use self::query::*;
pub use basic_blocks::BasicBlocks;

mod basic_blocks;
pub mod coverage;
mod generic_graph;
pub mod generic_graphviz;
mod graph_cyclic_cache;
pub mod graphviz;
pub mod interpret;
pub mod mono;
pub mod patch;
mod predecessors;
pub mod pretty;
mod query;
pub mod spanview;
mod syntax;
pub use syntax::*;
mod switch_sources;
pub mod tcx;
pub mod terminator;
pub use terminator::*;

pub mod traversal;
mod type_foldable;
mod type_visitable;
pub mod visit;

pub use self::generic_graph::graphviz_safe_def_name;
pub use self::graphviz::write_mir_graphviz;
pub use self::pretty::{
    create_dump_file, display_allocation, dump_enabled, dump_mir, write_mir_pretty, PassWhere,
};

/// Types for locals
pub type LocalDecls<'tcx> = IndexVec<Local, LocalDecl<'tcx>>;

pub trait HasLocalDecls<'tcx> {
    fn local_decls(&self) -> &LocalDecls<'tcx>;
}

impl<'tcx> HasLocalDecls<'tcx> for LocalDecls<'tcx> {
    #[inline]
    fn local_decls(&self) -> &LocalDecls<'tcx> {
        self
    }
}

impl<'tcx> HasLocalDecls<'tcx> for Body<'tcx> {
    #[inline]
    fn local_decls(&self) -> &LocalDecls<'tcx> {
        &self.local_decls
    }
}

/// A streamlined trait that you can implement to create a pass; the
/// pass will be named after the type, and it will consist of a main
/// loop that goes over each available MIR and applies `run_pass`.
pub trait MirPass<'tcx> {
    fn name(&self) -> Cow<'_, str> {
        let name = std::any::type_name::<Self>();
        if let Some(tail) = name.rfind(':') {
            Cow::from(&name[tail + 1..])
        } else {
            Cow::from(name)
        }
    }

    /// Returns `true` if this pass is enabled with the current combination of compiler flags.
    fn is_enabled(&self, _sess: &Session) -> bool {
        true
    }

    fn run_pass(&self, tcx: TyCtxt<'tcx>, body: &mut Body<'tcx>);

    /// If this pass causes the MIR to enter a new phase, return that phase.
    fn phase_change(&self) -> Option<MirPhase> {
        None
    }

    fn is_mir_dump_enabled(&self) -> bool {
        true
    }
}

impl MirPhase {
    /// Gets the index of the current MirPhase within the set of all `MirPhase`s.
    ///
    /// FIXME(JakobDegen): Return a `(usize, usize)` instead.
    pub fn phase_index(&self) -> usize {
        const BUILT_PHASE_COUNT: usize = 1;
        const ANALYSIS_PHASE_COUNT: usize = 2;
        match self {
            MirPhase::Built => 1,
            MirPhase::Analysis(analysis_phase) => {
                1 + BUILT_PHASE_COUNT + (*analysis_phase as usize)
            }
            MirPhase::Runtime(runtime_phase) => {
                1 + BUILT_PHASE_COUNT + ANALYSIS_PHASE_COUNT + (*runtime_phase as usize)
            }
        }
    }
}

/// Where a specific `mir::Body` comes from.
#[derive(Copy, Clone, Debug, PartialEq, Eq)]
#[derive(HashStable, TyEncodable, TyDecodable, TypeFoldable, TypeVisitable)]
pub struct MirSource<'tcx> {
    pub instance: InstanceDef<'tcx>,

    /// If `Some`, this is a promoted rvalue within the parent function.
    pub promoted: Option<Promoted>,
}

impl<'tcx> MirSource<'tcx> {
    pub fn item(def_id: DefId) -> Self {
        MirSource {
            instance: InstanceDef::Item(ty::WithOptConstParam::unknown(def_id)),
            promoted: None,
        }
    }

    pub fn from_instance(instance: InstanceDef<'tcx>) -> Self {
        MirSource { instance, promoted: None }
    }

    pub fn with_opt_param(self) -> ty::WithOptConstParam<DefId> {
        self.instance.with_opt_param()
    }

    #[inline]
    pub fn def_id(&self) -> DefId {
        self.instance.def_id()
    }
}

#[derive(Clone, TyEncodable, TyDecodable, Debug, HashStable, TypeFoldable, TypeVisitable)]
pub struct GeneratorInfo<'tcx> {
    /// The yield type of the function, if it is a generator.
    pub yield_ty: Option<Ty<'tcx>>,

    /// Generator drop glue.
    pub generator_drop: Option<Body<'tcx>>,

    /// The layout of a generator. Produced by the state transformation.
    pub generator_layout: Option<GeneratorLayout<'tcx>>,

    /// If this is a generator then record the type of source expression that caused this generator
    /// to be created.
    pub generator_kind: GeneratorKind,
}

/// The lowered representation of a single function.
#[derive(Clone, TyEncodable, TyDecodable, Debug, HashStable, TypeFoldable, TypeVisitable)]
pub struct Body<'tcx> {
    /// A list of basic blocks. References to basic block use a newtyped index type [`BasicBlock`]
    /// that indexes into this vector.
    pub basic_blocks: BasicBlocks<'tcx>,

    /// Records how far through the "desugaring and optimization" process this particular
    /// MIR has traversed. This is particularly useful when inlining, since in that context
    /// we instantiate the promoted constants and add them to our promoted vector -- but those
    /// promoted items have already been optimized, whereas ours have not. This field allows
    /// us to see the difference and forego optimization on the inlined promoted items.
    pub phase: MirPhase,

    pub source: MirSource<'tcx>,

    /// A list of source scopes; these are referenced by statements
    /// and used for debuginfo. Indexed by a `SourceScope`.
    pub source_scopes: IndexVec<SourceScope, SourceScopeData<'tcx>>,

    pub generator: Option<Box<GeneratorInfo<'tcx>>>,

    /// Declarations of locals.
    ///
    /// The first local is the return value pointer, followed by `arg_count`
    /// locals for the function arguments, followed by any user-declared
    /// variables and temporaries.
    pub local_decls: LocalDecls<'tcx>,

    /// User type annotations.
    pub user_type_annotations: ty::CanonicalUserTypeAnnotations<'tcx>,

    /// The number of arguments this function takes.
    ///
    /// Starting at local 1, `arg_count` locals will be provided by the caller
    /// and can be assumed to be initialized.
    ///
    /// If this MIR was built for a constant, this will be 0.
    pub arg_count: usize,

    /// Mark an argument local (which must be a tuple) as getting passed as
    /// its individual components at the LLVM level.
    ///
    /// This is used for the "rust-call" ABI.
    pub spread_arg: Option<Local>,

    /// Debug information pertaining to user variables, including captures.
    pub var_debug_info: Vec<VarDebugInfo<'tcx>>,

    /// A span representing this MIR, for error reporting.
    pub span: Span,

    /// Constants that are required to evaluate successfully for this MIR to be well-formed.
    /// We hold in this field all the constants we are not able to evaluate yet.
    pub required_consts: Vec<Constant<'tcx>>,

    /// Does this body use generic parameters. This is used for the `ConstEvaluatable` check.
    ///
    /// Note that this does not actually mean that this body is not computable right now.
    /// The repeat count in the following example is polymorphic, but can still be evaluated
    /// without knowing anything about the type parameter `T`.
    ///
    /// ```rust
    /// fn test<T>() {
    ///     let _ = [0; std::mem::size_of::<*mut T>()];
    /// }
    /// ```
    ///
    /// **WARNING**: Do not change this flags after the MIR was originally created, even if an optimization
    /// removed the last mention of all generic params. We do not want to rely on optimizations and
    /// potentially allow things like `[u8; std::mem::size_of::<T>() * 0]` due to this.
    pub is_polymorphic: bool,

    pub tainted_by_errors: Option<ErrorGuaranteed>,
}

impl<'tcx> Body<'tcx> {
    pub fn new(
        source: MirSource<'tcx>,
        basic_blocks: IndexVec<BasicBlock, BasicBlockData<'tcx>>,
        source_scopes: IndexVec<SourceScope, SourceScopeData<'tcx>>,
        local_decls: LocalDecls<'tcx>,
        user_type_annotations: ty::CanonicalUserTypeAnnotations<'tcx>,
        arg_count: usize,
        var_debug_info: Vec<VarDebugInfo<'tcx>>,
        span: Span,
        generator_kind: Option<GeneratorKind>,
        tainted_by_errors: Option<ErrorGuaranteed>,
    ) -> Self {
        // We need `arg_count` locals, and one for the return place.
        assert!(
            local_decls.len() > arg_count,
            "expected at least {} locals, got {}",
            arg_count + 1,
            local_decls.len()
        );

        let mut body = Body {
            phase: MirPhase::Built,
            source,
            basic_blocks: BasicBlocks::new(basic_blocks),
            source_scopes,
            generator: generator_kind.map(|generator_kind| {
                Box::new(GeneratorInfo {
                    yield_ty: None,
                    generator_drop: None,
                    generator_layout: None,
                    generator_kind,
                })
            }),
            local_decls,
            user_type_annotations,
            arg_count,
            spread_arg: None,
            var_debug_info,
            span,
            required_consts: Vec::new(),
            is_polymorphic: false,
            tainted_by_errors,
        };
        body.is_polymorphic = body.has_param_types_or_consts();
        body
    }

    /// Returns a partially initialized MIR body containing only a list of basic blocks.
    ///
    /// The returned MIR contains no `LocalDecl`s (even for the return place) or source scopes. It
    /// is only useful for testing but cannot be `#[cfg(test)]` because it is used in a different
    /// crate.
    pub fn new_cfg_only(basic_blocks: IndexVec<BasicBlock, BasicBlockData<'tcx>>) -> Self {
        let mut body = Body {
            phase: MirPhase::Built,
            source: MirSource::item(CRATE_DEF_ID.to_def_id()),
            basic_blocks: BasicBlocks::new(basic_blocks),
            source_scopes: IndexVec::new(),
            generator: None,
            local_decls: IndexVec::new(),
            user_type_annotations: IndexVec::new(),
            arg_count: 0,
            spread_arg: None,
            span: DUMMY_SP,
            required_consts: Vec::new(),
            var_debug_info: Vec::new(),
            is_polymorphic: false,
            tainted_by_errors: None,
        };
        body.is_polymorphic = body.has_param_types_or_consts();
        body
    }

    #[inline]
    pub fn basic_blocks_mut(&mut self) -> &mut IndexVec<BasicBlock, BasicBlockData<'tcx>> {
        self.basic_blocks.as_mut()
    }

    #[inline]
    pub fn local_kind(&self, local: Local) -> LocalKind {
        let index = local.as_usize();
        if index == 0 {
            debug_assert!(
                self.local_decls[local].mutability == Mutability::Mut,
                "return place should be mutable"
            );

            LocalKind::ReturnPointer
        } else if index < self.arg_count + 1 {
            LocalKind::Arg
        } else if self.local_decls[local].is_user_variable() {
            LocalKind::Var
        } else {
            LocalKind::Temp
        }
    }

    /// Returns an iterator over all user-declared mutable locals.
    #[inline]
    pub fn mut_vars_iter<'a>(&'a self) -> impl Iterator<Item = Local> + Captures<'tcx> + 'a {
        (self.arg_count + 1..self.local_decls.len()).filter_map(move |index| {
            let local = Local::new(index);
            let decl = &self.local_decls[local];
            if decl.is_user_variable() && decl.mutability == Mutability::Mut {
                Some(local)
            } else {
                None
            }
        })
    }

    /// Returns an iterator over all user-declared mutable arguments and locals.
    #[inline]
    pub fn mut_vars_and_args_iter<'a>(
        &'a self,
    ) -> impl Iterator<Item = Local> + Captures<'tcx> + 'a {
        (1..self.local_decls.len()).filter_map(move |index| {
            let local = Local::new(index);
            let decl = &self.local_decls[local];
            if (decl.is_user_variable() || index < self.arg_count + 1)
                && decl.mutability == Mutability::Mut
            {
                Some(local)
            } else {
                None
            }
        })
    }

    /// Returns an iterator over all function arguments.
    #[inline]
    pub fn args_iter(&self) -> impl Iterator<Item = Local> + ExactSizeIterator {
        (1..self.arg_count + 1).map(Local::new)
    }

    /// Returns an iterator over all user-defined variables and compiler-generated temporaries (all
    /// locals that are neither arguments nor the return place).
    #[inline]
    pub fn vars_and_temps_iter(
        &self,
    ) -> impl DoubleEndedIterator<Item = Local> + ExactSizeIterator {
        (self.arg_count + 1..self.local_decls.len()).map(Local::new)
    }

    #[inline]
    pub fn drain_vars_and_temps<'a>(&'a mut self) -> impl Iterator<Item = LocalDecl<'tcx>> + 'a {
        self.local_decls.drain(self.arg_count + 1..)
    }

    /// Returns the source info associated with `location`.
    pub fn source_info(&self, location: Location) -> &SourceInfo {
        let block = &self[location.block];
        let stmts = &block.statements;
        let idx = location.statement_index;
        if idx < stmts.len() {
            &stmts[idx].source_info
        } else {
            assert_eq!(idx, stmts.len());
            &block.terminator().source_info
        }
    }

    /// Returns the return type; it always return first element from `local_decls` array.
    #[inline]
    pub fn return_ty(&self) -> Ty<'tcx> {
        self.local_decls[RETURN_PLACE].ty
    }

    /// Returns the return type; it always return first element from `local_decls` array.
    #[inline]
    pub fn bound_return_ty(&self) -> ty::EarlyBinder<Ty<'tcx>> {
        ty::EarlyBinder(self.local_decls[RETURN_PLACE].ty)
    }

    /// Gets the location of the terminator for the given block.
    #[inline]
    pub fn terminator_loc(&self, bb: BasicBlock) -> Location {
        Location { block: bb, statement_index: self[bb].statements.len() }
    }

    pub fn stmt_at(&self, location: Location) -> Either<&Statement<'tcx>, &Terminator<'tcx>> {
        let Location { block, statement_index } = location;
        let block_data = &self.basic_blocks[block];
        block_data
            .statements
            .get(statement_index)
            .map(Either::Left)
            .unwrap_or_else(|| Either::Right(block_data.terminator()))
    }

    #[inline]
    pub fn yield_ty(&self) -> Option<Ty<'tcx>> {
        self.generator.as_ref().and_then(|generator| generator.yield_ty)
    }

    #[inline]
    pub fn generator_layout(&self) -> Option<&GeneratorLayout<'tcx>> {
        self.generator.as_ref().and_then(|generator| generator.generator_layout.as_ref())
    }

    #[inline]
    pub fn generator_drop(&self) -> Option<&Body<'tcx>> {
        self.generator.as_ref().and_then(|generator| generator.generator_drop.as_ref())
    }

    #[inline]
    pub fn generator_kind(&self) -> Option<GeneratorKind> {
        self.generator.as_ref().map(|generator| generator.generator_kind)
    }
}

#[derive(Copy, Clone, PartialEq, Eq, Debug, TyEncodable, TyDecodable, HashStable)]
pub enum Safety {
    Safe,
    /// Unsafe because of compiler-generated unsafe code, like `await` desugaring
    BuiltinUnsafe,
    /// Unsafe because of an unsafe fn
    FnUnsafe,
    /// Unsafe because of an `unsafe` block
    ExplicitUnsafe(hir::HirId),
}

impl<'tcx> Index<BasicBlock> for Body<'tcx> {
    type Output = BasicBlockData<'tcx>;

    #[inline]
    fn index(&self, index: BasicBlock) -> &BasicBlockData<'tcx> {
        &self.basic_blocks[index]
    }
}

impl<'tcx> IndexMut<BasicBlock> for Body<'tcx> {
    #[inline]
    fn index_mut(&mut self, index: BasicBlock) -> &mut BasicBlockData<'tcx> {
        &mut self.basic_blocks.as_mut()[index]
    }
}

#[derive(Copy, Clone, Debug, HashStable, TypeFoldable, TypeVisitable)]
pub enum ClearCrossCrate<T> {
    Clear,
    Set(T),
}

impl<T> ClearCrossCrate<T> {
    pub fn as_ref(&self) -> ClearCrossCrate<&T> {
        match self {
            ClearCrossCrate::Clear => ClearCrossCrate::Clear,
            ClearCrossCrate::Set(v) => ClearCrossCrate::Set(v),
        }
    }

    pub fn assert_crate_local(self) -> T {
        match self {
            ClearCrossCrate::Clear => bug!("unwrapping cross-crate data"),
            ClearCrossCrate::Set(v) => v,
        }
    }
}

const TAG_CLEAR_CROSS_CRATE_CLEAR: u8 = 0;
const TAG_CLEAR_CROSS_CRATE_SET: u8 = 1;

impl<E: TyEncoder, T: Encodable<E>> Encodable<E> for ClearCrossCrate<T> {
    #[inline]
    fn encode(&self, e: &mut E) {
        if E::CLEAR_CROSS_CRATE {
            return;
        }

        match *self {
            ClearCrossCrate::Clear => TAG_CLEAR_CROSS_CRATE_CLEAR.encode(e),
            ClearCrossCrate::Set(ref val) => {
                TAG_CLEAR_CROSS_CRATE_SET.encode(e);
                val.encode(e);
            }
        }
    }
}
impl<D: TyDecoder, T: Decodable<D>> Decodable<D> for ClearCrossCrate<T> {
    #[inline]
    fn decode(d: &mut D) -> ClearCrossCrate<T> {
        if D::CLEAR_CROSS_CRATE {
            return ClearCrossCrate::Clear;
        }

        let discr = u8::decode(d);

        match discr {
            TAG_CLEAR_CROSS_CRATE_CLEAR => ClearCrossCrate::Clear,
            TAG_CLEAR_CROSS_CRATE_SET => {
                let val = T::decode(d);
                ClearCrossCrate::Set(val)
            }
            tag => panic!("Invalid tag for ClearCrossCrate: {:?}", tag),
        }
    }
}

/// Grouped information about the source code origin of a MIR entity.
/// Intended to be inspected by diagnostics and debuginfo.
/// Most passes can work with it as a whole, within a single function.
// The unofficial Cranelift backend, at least as of #65828, needs `SourceInfo` to implement `Eq` and
// `Hash`. Please ping @bjorn3 if removing them.
#[derive(Copy, Clone, Debug, Eq, PartialEq, TyEncodable, TyDecodable, Hash, HashStable)]
pub struct SourceInfo {
    /// The source span for the AST pertaining to this MIR entity.
    pub span: Span,

    /// The source scope, keeping track of which bindings can be
    /// seen by debuginfo, active lint levels, `unsafe {...}`, etc.
    pub scope: SourceScope,
}

impl SourceInfo {
    #[inline]
    pub fn outermost(span: Span) -> Self {
        SourceInfo { span, scope: OUTERMOST_SOURCE_SCOPE }
    }
}

///////////////////////////////////////////////////////////////////////////
// Variables and temps

rustc_index::newtype_index! {
    pub struct Local {
        derive [HashStable]
        DEBUG_FORMAT = "_{}",
        const RETURN_PLACE = 0,
    }
}

impl Atom for Local {
    fn index(self) -> usize {
        Idx::index(self)
    }
}

/// Classifies locals into categories. See `Body::local_kind`.
#[derive(Clone, Copy, PartialEq, Eq, Debug, HashStable)]
pub enum LocalKind {
    /// User-declared variable binding.
    Var,
    /// Compiler-introduced temporary.
    Temp,
    /// Function argument.
    Arg,
    /// Location of function's return value.
    ReturnPointer,
}

#[derive(Clone, Debug, TyEncodable, TyDecodable, HashStable)]
pub struct VarBindingForm<'tcx> {
    /// Is variable bound via `x`, `mut x`, `ref x`, or `ref mut x`?
    pub binding_mode: ty::BindingMode,
    /// If an explicit type was provided for this variable binding,
    /// this holds the source Span of that type.
    ///
    /// NOTE: if you want to change this to a `HirId`, be wary that
    /// doing so breaks incremental compilation (as of this writing),
    /// while a `Span` does not cause our tests to fail.
    pub opt_ty_info: Option<Span>,
    /// Place of the RHS of the =, or the subject of the `match` where this
    /// variable is initialized. None in the case of `let PATTERN;`.
    /// Some((None, ..)) in the case of and `let [mut] x = ...` because
    /// (a) the right-hand side isn't evaluated as a place expression.
    /// (b) it gives a way to separate this case from the remaining cases
    ///     for diagnostics.
    pub opt_match_place: Option<(Option<Place<'tcx>>, Span)>,
    /// The span of the pattern in which this variable was bound.
    pub pat_span: Span,
}

#[derive(Clone, Debug, TyEncodable, TyDecodable)]
pub enum BindingForm<'tcx> {
    /// This is a binding for a non-`self` binding, or a `self` that has an explicit type.
    Var(VarBindingForm<'tcx>),
    /// Binding for a `self`/`&self`/`&mut self` binding where the type is implicit.
    ImplicitSelf(ImplicitSelfKind),
    /// Reference used in a guard expression to ensure immutability.
    RefForGuard,
}

TrivialTypeTraversalAndLiftImpls! { BindingForm<'tcx>, }

mod binding_form_impl {
    use rustc_data_structures::stable_hasher::{HashStable, StableHasher};
    use rustc_query_system::ich::StableHashingContext;

    impl<'a, 'tcx> HashStable<StableHashingContext<'a>> for super::BindingForm<'tcx> {
        fn hash_stable(&self, hcx: &mut StableHashingContext<'a>, hasher: &mut StableHasher) {
            use super::BindingForm::*;
            std::mem::discriminant(self).hash_stable(hcx, hasher);

            match self {
                Var(binding) => binding.hash_stable(hcx, hasher),
                ImplicitSelf(kind) => kind.hash_stable(hcx, hasher),
                RefForGuard => (),
            }
        }
    }
}

/// `BlockTailInfo` is attached to the `LocalDecl` for temporaries
/// created during evaluation of expressions in a block tail
/// expression; that is, a block like `{ STMT_1; STMT_2; EXPR }`.
///
/// It is used to improve diagnostics when such temporaries are
/// involved in borrow_check errors, e.g., explanations of where the
/// temporaries come from, when their destructors are run, and/or how
/// one might revise the code to satisfy the borrow checker's rules.
#[derive(Clone, Debug, TyEncodable, TyDecodable, HashStable)]
pub struct BlockTailInfo {
    /// If `true`, then the value resulting from evaluating this tail
    /// expression is ignored by the block's expression context.
    ///
    /// Examples include `{ ...; tail };` and `let _ = { ...; tail };`
    /// but not e.g., `let _x = { ...; tail };`
    pub tail_result_is_ignored: bool,

    /// `Span` of the tail expression.
    pub span: Span,
}

/// A MIR local.
///
/// This can be a binding declared by the user, a temporary inserted by the compiler, a function
/// argument, or the return place.
#[derive(Clone, Debug, TyEncodable, TyDecodable, HashStable, TypeFoldable, TypeVisitable)]
pub struct LocalDecl<'tcx> {
    /// Whether this is a mutable binding (i.e., `let x` or `let mut x`).
    ///
    /// Temporaries and the return place are always mutable.
    pub mutability: Mutability,

    // FIXME(matthewjasper) Don't store in this in `Body`
    pub local_info: Option<Box<LocalInfo<'tcx>>>,

    /// `true` if this is an internal local.
    ///
    /// These locals are not based on types in the source code and are only used
    /// for a few desugarings at the moment.
    ///
    /// The generator transformation will sanity check the locals which are live
    /// across a suspension point against the type components of the generator
    /// which type checking knows are live across a suspension point. We need to
    /// flag drop flags to avoid triggering this check as they are introduced
    /// outside of type inference.
    ///
    /// This should be sound because the drop flags are fully algebraic, and
    /// therefore don't affect the auto-trait or outlives properties of the
    /// generator.
    pub internal: bool,

    /// If this local is a temporary and `is_block_tail` is `Some`,
    /// then it is a temporary created for evaluation of some
    /// subexpression of some block's tail expression (with no
    /// intervening statement context).
    // FIXME(matthewjasper) Don't store in this in `Body`
    pub is_block_tail: Option<BlockTailInfo>,

    /// The type of this local.
    pub ty: Ty<'tcx>,

    /// If the user manually ascribed a type to this variable,
    /// e.g., via `let x: T`, then we carry that type here. The MIR
    /// borrow checker needs this information since it can affect
    /// region inference.
    // FIXME(matthewjasper) Don't store in this in `Body`
    pub user_ty: Option<Box<UserTypeProjections>>,

    /// The *syntactic* (i.e., not visibility) source scope the local is defined
    /// in. If the local was defined in a let-statement, this
    /// is *within* the let-statement, rather than outside
    /// of it.
    ///
    /// This is needed because the visibility source scope of locals within
    /// a let-statement is weird.
    ///
    /// The reason is that we want the local to be *within* the let-statement
    /// for lint purposes, but we want the local to be *after* the let-statement
    /// for names-in-scope purposes.
    ///
    /// That's it, if we have a let-statement like the one in this
    /// function:
    ///
    /// ```
    /// fn foo(x: &str) {
    ///     #[allow(unused_mut)]
    ///     let mut x: u32 = { // <- one unused mut
    ///         let mut y: u32 = x.parse().unwrap();
    ///         y + 2
    ///     };
    ///     drop(x);
    /// }
    /// ```
    ///
    /// Then, from a lint point of view, the declaration of `x: u32`
    /// (and `y: u32`) are within the `#[allow(unused_mut)]` scope - the
    /// lint scopes are the same as the AST/HIR nesting.
    ///
    /// However, from a name lookup point of view, the scopes look more like
    /// as if the let-statements were `match` expressions:
    ///
    /// ```
    /// fn foo(x: &str) {
    ///     match {
    ///         match x.parse::<u32>().unwrap() {
    ///             y => y + 2
    ///         }
    ///     } {
    ///         x => drop(x)
    ///     };
    /// }
    /// ```
    ///
    /// We care about the name-lookup scopes for debuginfo - if the
    /// debuginfo instruction pointer is at the call to `x.parse()`, we
    /// want `x` to refer to `x: &str`, but if it is at the call to
    /// `drop(x)`, we want it to refer to `x: u32`.
    ///
    /// To allow both uses to work, we need to have more than a single scope
    /// for a local. We have the `source_info.scope` represent the "syntactic"
    /// lint scope (with a variable being under its let block) while the
    /// `var_debug_info.source_info.scope` represents the "local variable"
    /// scope (where the "rest" of a block is under all prior let-statements).
    ///
    /// The end result looks like this:
    ///
    /// ```text
    /// ROOT SCOPE
    ///  │{ argument x: &str }
    ///  │
    ///  │ │{ #[allow(unused_mut)] } // This is actually split into 2 scopes
    ///  │ │                         // in practice because I'm lazy.
    ///  │ │
    ///  │ │← x.source_info.scope
    ///  │ │← `x.parse().unwrap()`
    ///  │ │
    ///  │ │ │← y.source_info.scope
    ///  │ │
    ///  │ │ │{ let y: u32 }
    ///  │ │ │
    ///  │ │ │← y.var_debug_info.source_info.scope
    ///  │ │ │← `y + 2`
    ///  │
    ///  │ │{ let x: u32 }
    ///  │ │← x.var_debug_info.source_info.scope
    ///  │ │← `drop(x)` // This accesses `x: u32`.
    /// ```
    pub source_info: SourceInfo,
}

/// Extra information about a some locals that's used for diagnostics and for
/// classifying variables into local variables, statics, etc, which is needed e.g.
/// for unsafety checking.
///
/// Not used for non-StaticRef temporaries, the return place, or anonymous
/// function parameters.
#[derive(Clone, Debug, TyEncodable, TyDecodable, HashStable, TypeFoldable, TypeVisitable)]
pub enum LocalInfo<'tcx> {
    /// A user-defined local variable or function parameter
    ///
    /// The `BindingForm` is solely used for local diagnostics when generating
    /// warnings/errors when compiling the current crate, and therefore it need
    /// not be visible across crates.
    User(ClearCrossCrate<BindingForm<'tcx>>),
    /// A temporary created that references the static with the given `DefId`.
    StaticRef { def_id: DefId, is_thread_local: bool },
    /// A temporary created that references the const with the given `DefId`
    ConstRef { def_id: DefId },
    /// A temporary created during the creation of an aggregate
    /// (e.g. a temporary for `foo` in `MyStruct { my_field: foo }`)
    AggregateTemp,
    /// A temporary created during the pass `Derefer` to avoid it's retagging
    DerefTemp,
}

impl<'tcx> LocalDecl<'tcx> {
    /// Returns `true` only if local is a binding that can itself be
    /// made mutable via the addition of the `mut` keyword, namely
    /// something like the occurrences of `x` in:
    /// - `fn foo(x: Type) { ... }`,
    /// - `let x = ...`,
    /// - or `match ... { C(x) => ... }`
    pub fn can_be_made_mutable(&self) -> bool {
        matches!(
            self.local_info,
            Some(box LocalInfo::User(ClearCrossCrate::Set(
                BindingForm::Var(VarBindingForm {
                    binding_mode: ty::BindingMode::BindByValue(_),
                    opt_ty_info: _,
                    opt_match_place: _,
                    pat_span: _,
                }) | BindingForm::ImplicitSelf(ImplicitSelfKind::Imm),
            )))
        )
    }

    /// Returns `true` if local is definitely not a `ref ident` or
    /// `ref mut ident` binding. (Such bindings cannot be made into
    /// mutable bindings, but the inverse does not necessarily hold).
    pub fn is_nonref_binding(&self) -> bool {
        matches!(
            self.local_info,
            Some(box LocalInfo::User(ClearCrossCrate::Set(
                BindingForm::Var(VarBindingForm {
                    binding_mode: ty::BindingMode::BindByValue(_),
                    opt_ty_info: _,
                    opt_match_place: _,
                    pat_span: _,
                }) | BindingForm::ImplicitSelf(_),
            )))
        )
    }

    /// Returns `true` if this variable is a named variable or function
    /// parameter declared by the user.
    #[inline]
    pub fn is_user_variable(&self) -> bool {
        matches!(self.local_info, Some(box LocalInfo::User(_)))
    }

    /// Returns `true` if this is a reference to a variable bound in a `match`
    /// expression that is used to access said variable for the guard of the
    /// match arm.
    pub fn is_ref_for_guard(&self) -> bool {
        matches!(
            self.local_info,
            Some(box LocalInfo::User(ClearCrossCrate::Set(BindingForm::RefForGuard)))
        )
    }

    /// Returns `Some` if this is a reference to a static item that is used to
    /// access that static.
    pub fn is_ref_to_static(&self) -> bool {
        matches!(self.local_info, Some(box LocalInfo::StaticRef { .. }))
    }

    /// Returns `Some` if this is a reference to a thread-local static item that is used to
    /// access that static.
    pub fn is_ref_to_thread_local(&self) -> bool {
        match self.local_info {
            Some(box LocalInfo::StaticRef { is_thread_local, .. }) => is_thread_local,
            _ => false,
        }
    }

    /// Returns `true` if this is a DerefTemp
    pub fn is_deref_temp(&self) -> bool {
        match self.local_info {
            Some(box LocalInfo::DerefTemp) => return true,
            _ => (),
        }
        return false;
    }

    /// Returns `true` is the local is from a compiler desugaring, e.g.,
    /// `__next` from a `for` loop.
    #[inline]
    pub fn from_compiler_desugaring(&self) -> bool {
        self.source_info.span.desugaring_kind().is_some()
    }

    /// Creates a new `LocalDecl` for a temporary: mutable, non-internal.
    #[inline]
    pub fn new(ty: Ty<'tcx>, span: Span) -> Self {
        Self::with_source_info(ty, SourceInfo::outermost(span))
    }

    /// Like `LocalDecl::new`, but takes a `SourceInfo` instead of a `Span`.
    #[inline]
    pub fn with_source_info(ty: Ty<'tcx>, source_info: SourceInfo) -> Self {
        LocalDecl {
            mutability: Mutability::Mut,
            local_info: None,
            internal: false,
            is_block_tail: None,
            ty,
            user_ty: None,
            source_info,
        }
    }

    /// Converts `self` into same `LocalDecl` except tagged as internal.
    #[inline]
    pub fn internal(mut self) -> Self {
        self.internal = true;
        self
    }

    /// Converts `self` into same `LocalDecl` except tagged as immutable.
    #[inline]
    pub fn immutable(mut self) -> Self {
        self.mutability = Mutability::Not;
        self
    }

    /// Converts `self` into same `LocalDecl` except tagged as internal temporary.
    #[inline]
    pub fn block_tail(mut self, info: BlockTailInfo) -> Self {
        assert!(self.is_block_tail.is_none());
        self.is_block_tail = Some(info);
        self
    }
}

#[derive(Clone, TyEncodable, TyDecodable, HashStable, TypeFoldable, TypeVisitable)]
pub enum VarDebugInfoContents<'tcx> {
    /// NOTE(eddyb) There's an unenforced invariant that this `Place` is
    /// based on a `Local`, not a `Static`, and contains no indexing.
    Place(Place<'tcx>),
    Const(Constant<'tcx>),
}

impl<'tcx> Debug for VarDebugInfoContents<'tcx> {
    fn fmt(&self, fmt: &mut Formatter<'_>) -> fmt::Result {
        match self {
            VarDebugInfoContents::Const(c) => write!(fmt, "{}", c),
            VarDebugInfoContents::Place(p) => write!(fmt, "{:?}", p),
        }
    }
}

/// Debug information pertaining to a user variable.
#[derive(Clone, Debug, TyEncodable, TyDecodable, HashStable, TypeFoldable, TypeVisitable)]
pub struct VarDebugInfo<'tcx> {
    pub name: Symbol,

    /// Source info of the user variable, including the scope
    /// within which the variable is visible (to debuginfo)
    /// (see `LocalDecl`'s `source_info` field for more details).
    pub source_info: SourceInfo,

    /// Where the data for this user variable is to be found.
    pub value: VarDebugInfoContents<'tcx>,
}

///////////////////////////////////////////////////////////////////////////
// BasicBlock

rustc_index::newtype_index! {
    /// A node in the MIR [control-flow graph][CFG].
    ///
    /// There are no branches (e.g., `if`s, function calls, etc.) within a basic block, which makes
    /// it easier to do [data-flow analyses] and optimizations. Instead, branches are represented
    /// as an edge in a graph between basic blocks.
    ///
    /// Basic blocks consist of a series of [statements][Statement], ending with a
    /// [terminator][Terminator]. Basic blocks can have multiple predecessors and successors,
    /// however there is a MIR pass ([`CriticalCallEdges`]) that removes *critical edges*, which
    /// are edges that go from a multi-successor node to a multi-predecessor node. This pass is
    /// needed because some analyses require that there are no critical edges in the CFG.
    ///
    /// Note that this type is just an index into [`Body.basic_blocks`](Body::basic_blocks);
    /// the actual data that a basic block holds is in [`BasicBlockData`].
    ///
    /// Read more about basic blocks in the [rustc-dev-guide][guide-mir].
    ///
    /// [CFG]: https://rustc-dev-guide.rust-lang.org/appendix/background.html#cfg
    /// [data-flow analyses]:
    ///     https://rustc-dev-guide.rust-lang.org/appendix/background.html#what-is-a-dataflow-analysis
    /// [`CriticalCallEdges`]: ../../rustc_const_eval/transform/add_call_guards/enum.AddCallGuards.html#variant.CriticalCallEdges
    /// [guide-mir]: https://rustc-dev-guide.rust-lang.org/mir/
    pub struct BasicBlock {
        derive [HashStable]
        DEBUG_FORMAT = "bb{}",
        const START_BLOCK = 0,
    }
}

impl BasicBlock {
    pub fn start_location(self) -> Location {
        Location { block: self, statement_index: 0 }
    }
}

///////////////////////////////////////////////////////////////////////////
// BasicBlockData

/// Data for a basic block, including a list of its statements.
///
/// See [`BasicBlock`] for documentation on what basic blocks are at a high level.
#[derive(Clone, Debug, TyEncodable, TyDecodable, HashStable, TypeFoldable, TypeVisitable)]
pub struct BasicBlockData<'tcx> {
    /// List of statements in this block.
    pub statements: Vec<Statement<'tcx>>,

    /// Terminator for this block.
    ///
    /// N.B., this should generally ONLY be `None` during construction.
    /// Therefore, you should generally access it via the
    /// `terminator()` or `terminator_mut()` methods. The only
    /// exception is that certain passes, such as `simplify_cfg`, swap
    /// out the terminator temporarily with `None` while they continue
    /// to recurse over the set of basic blocks.
    pub terminator: Option<Terminator<'tcx>>,

    /// If true, this block lies on an unwind path. This is used
    /// during codegen where distinct kinds of basic blocks may be
    /// generated (particularly for MSVC cleanup). Unwind blocks must
    /// only branch to other unwind blocks.
    pub is_cleanup: bool,
}

impl<'tcx> BasicBlockData<'tcx> {
    pub fn new(terminator: Option<Terminator<'tcx>>) -> BasicBlockData<'tcx> {
        BasicBlockData { statements: vec![], terminator, is_cleanup: false }
    }

    /// Accessor for terminator.
    ///
    /// Terminator may not be None after construction of the basic block is complete. This accessor
    /// provides a convenient way to reach the terminator.
    #[inline]
    pub fn terminator(&self) -> &Terminator<'tcx> {
        self.terminator.as_ref().expect("invalid terminator state")
    }

    #[inline]
    pub fn terminator_mut(&mut self) -> &mut Terminator<'tcx> {
        self.terminator.as_mut().expect("invalid terminator state")
    }

    pub fn retain_statements<F>(&mut self, mut f: F)
    where
        F: FnMut(&mut Statement<'_>) -> bool,
    {
        for s in &mut self.statements {
            if !f(s) {
                s.make_nop();
            }
        }
    }

    pub fn expand_statements<F, I>(&mut self, mut f: F)
    where
        F: FnMut(&mut Statement<'tcx>) -> Option<I>,
        I: iter::TrustedLen<Item = Statement<'tcx>>,
    {
        // Gather all the iterators we'll need to splice in, and their positions.
        let mut splices: Vec<(usize, I)> = vec![];
        let mut extra_stmts = 0;
        for (i, s) in self.statements.iter_mut().enumerate() {
            if let Some(mut new_stmts) = f(s) {
                if let Some(first) = new_stmts.next() {
                    // We can already store the first new statement.
                    *s = first;

                    // Save the other statements for optimized splicing.
                    let remaining = new_stmts.size_hint().0;
                    if remaining > 0 {
                        splices.push((i + 1 + extra_stmts, new_stmts));
                        extra_stmts += remaining;
                    }
                } else {
                    s.make_nop();
                }
            }
        }

        // Splice in the new statements, from the end of the block.
        // FIXME(eddyb) This could be more efficient with a "gap buffer"
        // where a range of elements ("gap") is left uninitialized, with
        // splicing adding new elements to the end of that gap and moving
        // existing elements from before the gap to the end of the gap.
        // For now, this is safe code, emulating a gap but initializing it.
        let mut gap = self.statements.len()..self.statements.len() + extra_stmts;
        self.statements.resize(
            gap.end,
            Statement { source_info: SourceInfo::outermost(DUMMY_SP), kind: StatementKind::Nop },
        );
        for (splice_start, new_stmts) in splices.into_iter().rev() {
            let splice_end = splice_start + new_stmts.size_hint().0;
            while gap.end > splice_end {
                gap.start -= 1;
                gap.end -= 1;
                self.statements.swap(gap.start, gap.end);
            }
            self.statements.splice(splice_start..splice_end, new_stmts);
            gap.end = splice_start;
        }
    }

    pub fn visitable(&self, index: usize) -> &dyn MirVisitable<'tcx> {
        if index < self.statements.len() { &self.statements[index] } else { &self.terminator }
    }
}

impl<O> AssertKind<O> {
    /// Getting a description does not require `O` to be printable, and does not
    /// require allocation.
    /// The caller is expected to handle `BoundsCheck` separately.
    pub fn description(&self) -> &'static str {
        use AssertKind::*;
        match self {
            Overflow(BinOp::Add, _, _) => "attempt to add with overflow",
            Overflow(BinOp::Sub, _, _) => "attempt to subtract with overflow",
            Overflow(BinOp::Mul, _, _) => "attempt to multiply with overflow",
            Overflow(BinOp::Div, _, _) => "attempt to divide with overflow",
            Overflow(BinOp::Rem, _, _) => "attempt to calculate the remainder with overflow",
            OverflowNeg(_) => "attempt to negate with overflow",
            Overflow(BinOp::Shr, _, _) => "attempt to shift right with overflow",
            Overflow(BinOp::Shl, _, _) => "attempt to shift left with overflow",
            Overflow(op, _, _) => bug!("{:?} cannot overflow", op),
            DivisionByZero(_) => "attempt to divide by zero",
            RemainderByZero(_) => "attempt to calculate the remainder with a divisor of zero",
            ResumedAfterReturn(GeneratorKind::Gen) => "generator resumed after completion",
            ResumedAfterReturn(GeneratorKind::Async(_)) => "`async fn` resumed after completion",
            ResumedAfterPanic(GeneratorKind::Gen) => "generator resumed after panicking",
            ResumedAfterPanic(GeneratorKind::Async(_)) => "`async fn` resumed after panicking",
            BoundsCheck { .. } => bug!("Unexpected AssertKind"),
        }
    }

    /// Format the message arguments for the `assert(cond, msg..)` terminator in MIR printing.
    pub fn fmt_assert_args<W: Write>(&self, f: &mut W) -> fmt::Result
    where
        O: Debug,
    {
        use AssertKind::*;
        match self {
            BoundsCheck { ref len, ref index } => write!(
                f,
                "\"index out of bounds: the length is {{}} but the index is {{}}\", {:?}, {:?}",
                len, index
            ),

            OverflowNeg(op) => {
                write!(f, "\"attempt to negate `{{}}`, which would overflow\", {:?}", op)
            }
            DivisionByZero(op) => write!(f, "\"attempt to divide `{{}}` by zero\", {:?}", op),
            RemainderByZero(op) => write!(
                f,
                "\"attempt to calculate the remainder of `{{}}` with a divisor of zero\", {:?}",
                op
            ),
            Overflow(BinOp::Add, l, r) => write!(
                f,
                "\"attempt to compute `{{}} + {{}}`, which would overflow\", {:?}, {:?}",
                l, r
            ),
            Overflow(BinOp::Sub, l, r) => write!(
                f,
                "\"attempt to compute `{{}} - {{}}`, which would overflow\", {:?}, {:?}",
                l, r
            ),
            Overflow(BinOp::Mul, l, r) => write!(
                f,
                "\"attempt to compute `{{}} * {{}}`, which would overflow\", {:?}, {:?}",
                l, r
            ),
            Overflow(BinOp::Div, l, r) => write!(
                f,
                "\"attempt to compute `{{}} / {{}}`, which would overflow\", {:?}, {:?}",
                l, r
            ),
            Overflow(BinOp::Rem, l, r) => write!(
                f,
                "\"attempt to compute the remainder of `{{}} % {{}}`, which would overflow\", {:?}, {:?}",
                l, r
            ),
            Overflow(BinOp::Shr, _, r) => {
                write!(f, "\"attempt to shift right by `{{}}`, which would overflow\", {:?}", r)
            }
            Overflow(BinOp::Shl, _, r) => {
                write!(f, "\"attempt to shift left by `{{}}`, which would overflow\", {:?}", r)
            }
            _ => write!(f, "\"{}\"", self.description()),
        }
    }
}

impl<O: fmt::Debug> fmt::Debug for AssertKind<O> {
    fn fmt(&self, f: &mut fmt::Formatter<'_>) -> fmt::Result {
        use AssertKind::*;
        match self {
            BoundsCheck { ref len, ref index } => write!(
                f,
                "index out of bounds: the length is {:?} but the index is {:?}",
                len, index
            ),
            OverflowNeg(op) => write!(f, "attempt to negate `{:#?}`, which would overflow", op),
            DivisionByZero(op) => write!(f, "attempt to divide `{:#?}` by zero", op),
            RemainderByZero(op) => write!(
                f,
                "attempt to calculate the remainder of `{:#?}` with a divisor of zero",
                op
            ),
            Overflow(BinOp::Add, l, r) => {
                write!(f, "attempt to compute `{:#?} + {:#?}`, which would overflow", l, r)
            }
            Overflow(BinOp::Sub, l, r) => {
                write!(f, "attempt to compute `{:#?} - {:#?}`, which would overflow", l, r)
            }
            Overflow(BinOp::Mul, l, r) => {
                write!(f, "attempt to compute `{:#?} * {:#?}`, which would overflow", l, r)
            }
            Overflow(BinOp::Div, l, r) => {
                write!(f, "attempt to compute `{:#?} / {:#?}`, which would overflow", l, r)
            }
            Overflow(BinOp::Rem, l, r) => write!(
                f,
                "attempt to compute the remainder of `{:#?} % {:#?}`, which would overflow",
                l, r
            ),
            Overflow(BinOp::Shr, _, r) => {
                write!(f, "attempt to shift right by `{:#?}`, which would overflow", r)
            }
            Overflow(BinOp::Shl, _, r) => {
                write!(f, "attempt to shift left by `{:#?}`, which would overflow", r)
            }
            _ => write!(f, "{}", self.description()),
        }
    }
}

///////////////////////////////////////////////////////////////////////////
// Statements

/// A statement in a basic block, including information about its source code.
#[derive(Clone, TyEncodable, TyDecodable, HashStable, TypeFoldable, TypeVisitable)]
pub struct Statement<'tcx> {
    pub source_info: SourceInfo,
    pub kind: StatementKind<'tcx>,
}

impl Statement<'_> {
    /// Changes a statement to a nop. This is both faster than deleting instructions and avoids
    /// invalidating statement indices in `Location`s.
    pub fn make_nop(&mut self) {
        self.kind = StatementKind::Nop
    }

    /// Changes a statement to a nop and returns the original statement.
    #[must_use = "If you don't need the statement, use `make_nop` instead"]
    pub fn replace_nop(&mut self) -> Self {
        Statement {
            source_info: self.source_info,
            kind: mem::replace(&mut self.kind, StatementKind::Nop),
        }
    }
}

impl Debug for Statement<'_> {
    fn fmt(&self, fmt: &mut Formatter<'_>) -> fmt::Result {
        use self::StatementKind::*;
        match self.kind {
            Assign(box (ref place, ref rv)) => write!(fmt, "{:?} = {:?}", place, rv),
            FakeRead(box (ref cause, ref place)) => {
                write!(fmt, "FakeRead({:?}, {:?})", cause, place)
            }
            Retag(ref kind, ref place) => write!(
                fmt,
                "Retag({}{:?})",
                match kind {
                    RetagKind::FnEntry => "[fn entry] ",
                    RetagKind::TwoPhase => "[2phase] ",
                    RetagKind::Raw => "[raw] ",
                    RetagKind::Default => "",
                },
                place,
            ),
            StorageLive(ref place) => write!(fmt, "StorageLive({:?})", place),
            StorageDead(ref place) => write!(fmt, "StorageDead({:?})", place),
            SetDiscriminant { ref place, variant_index } => {
                write!(fmt, "discriminant({:?}) = {:?}", place, variant_index)
            }
            Deinit(ref place) => write!(fmt, "Deinit({:?})", place),
            AscribeUserType(box (ref place, ref c_ty), ref variance) => {
                write!(fmt, "AscribeUserType({:?}, {:?}, {:?})", place, variance, c_ty)
            }
            Coverage(box self::Coverage { ref kind, code_region: Some(ref rgn) }) => {
                write!(fmt, "Coverage::{:?} for {:?}", kind, rgn)
            }
            Coverage(box ref coverage) => write!(fmt, "Coverage::{:?}", coverage.kind),
            Intrinsic(box ref intrinsic) => write!(fmt, "{intrinsic}"),
            Nop => write!(fmt, "nop"),
        }
    }
}

impl<'tcx> StatementKind<'tcx> {
    pub fn as_assign_mut(&mut self) -> Option<&mut (Place<'tcx>, Rvalue<'tcx>)> {
        match self {
            StatementKind::Assign(x) => Some(x),
            _ => None,
        }
    }

    pub fn as_assign(&self) -> Option<&(Place<'tcx>, Rvalue<'tcx>)> {
        match self {
            StatementKind::Assign(x) => Some(x),
            _ => None,
        }
    }
}

///////////////////////////////////////////////////////////////////////////
// Places

impl<V, T> ProjectionElem<V, T> {
    /// Returns `true` if the target of this projection may refer to a different region of memory
    /// than the base.
    fn is_indirect(&self) -> bool {
        match self {
            Self::Deref => true,

            Self::Field(_, _)
            | Self::Index(_)
            | Self::OpaqueCast(_)
            | Self::ConstantIndex { .. }
            | Self::Subslice { .. }
            | Self::Downcast(_, _) => false,
        }
    }

    /// Returns `true` if this is a `Downcast` projection with the given `VariantIdx`.
    pub fn is_downcast_to(&self, v: VariantIdx) -> bool {
        matches!(*self, Self::Downcast(_, x) if x == v)
    }

    /// Returns `true` if this is a `Field` projection with the given index.
    pub fn is_field_to(&self, f: Field) -> bool {
        matches!(*self, Self::Field(x, _) if x == f)
    }
}

/// Alias for projections as they appear in `UserTypeProjection`, where we
/// need neither the `V` parameter for `Index` nor the `T` for `Field`.
pub type ProjectionKind = ProjectionElem<(), ()>;

rustc_index::newtype_index! {
    /// A [newtype'd][wrapper] index type in the MIR [control-flow graph][CFG]
    ///
    /// A field (e.g., `f` in `_1.f`) is one variant of [`ProjectionElem`]. Conceptually,
    /// rustc can identify that a field projection refers to either two different regions of memory
    /// or the same one between the base and the 'projection element'.
    /// Read more about projections in the [rustc-dev-guide][mir-datatypes]
    ///
    /// [wrapper]: https://rustc-dev-guide.rust-lang.org/appendix/glossary.html#newtype
    /// [CFG]: https://rustc-dev-guide.rust-lang.org/appendix/background.html#cfg
    /// [mir-datatypes]: https://rustc-dev-guide.rust-lang.org/mir/index.html#mir-data-types
    pub struct Field {
        derive [HashStable]
        DEBUG_FORMAT = "field[{}]"
    }
}

#[derive(Clone, Copy, Debug, PartialEq, Eq, Hash)]
pub struct PlaceRef<'tcx> {
    pub local: Local,
    pub projection: &'tcx [PlaceElem<'tcx>],
}

// Once we stop implementing `Ord` for `DefId`,
// this impl will be unnecessary. Until then, we'll
// leave this impl in place to prevent re-adding a
// dependency on the `Ord` impl for `DefId`
impl<'tcx> !PartialOrd for PlaceRef<'tcx> {}

impl<'tcx> Place<'tcx> {
    // FIXME change this to a const fn by also making List::empty a const fn.
    pub fn return_place() -> Place<'tcx> {
        Place { local: RETURN_PLACE, projection: List::empty() }
    }

    /// Returns `true` if this `Place` contains a `Deref` projection.
    ///
    /// If `Place::is_indirect` returns false, the caller knows that the `Place` refers to the
    /// same region of memory as its base.
    pub fn is_indirect(&self) -> bool {
        self.projection.iter().any(|elem| elem.is_indirect())
    }

    /// If MirPhase >= Derefered and if projection contains Deref,
    /// It's guaranteed to be in the first place
    pub fn has_deref(&self) -> bool {
        // To make sure this is not accidently used in wrong mir phase
        debug_assert!(
            self.projection.is_empty() || !self.projection[1..].contains(&PlaceElem::Deref)
        );
        self.projection.first() == Some(&PlaceElem::Deref)
    }

    /// Finds the innermost `Local` from this `Place`, *if* it is either a local itself or
    /// a single deref of a local.
    #[inline(always)]
    pub fn local_or_deref_local(&self) -> Option<Local> {
        self.as_ref().local_or_deref_local()
    }

    /// If this place represents a local variable like `_X` with no
    /// projections, return `Some(_X)`.
    #[inline(always)]
    pub fn as_local(&self) -> Option<Local> {
        self.as_ref().as_local()
    }

    #[inline]
    pub fn as_ref(&self) -> PlaceRef<'tcx> {
        PlaceRef { local: self.local, projection: &self.projection }
    }

    /// Iterate over the projections in evaluation order, i.e., the first element is the base with
    /// its projection and then subsequently more projections are added.
    /// As a concrete example, given the place a.b.c, this would yield:
    /// - (a, .b)
    /// - (a.b, .c)
    ///
    /// Given a place without projections, the iterator is empty.
    #[inline]
    pub fn iter_projections(
        self,
    ) -> impl Iterator<Item = (PlaceRef<'tcx>, PlaceElem<'tcx>)> + DoubleEndedIterator {
        self.as_ref().iter_projections()
    }

    /// Generates a new place by appending `more_projections` to the existing ones
    /// and interning the result.
    pub fn project_deeper(self, more_projections: &[PlaceElem<'tcx>], tcx: TyCtxt<'tcx>) -> Self {
        if more_projections.is_empty() {
            return self;
        }

        let mut v: Vec<PlaceElem<'tcx>>;

        let new_projections = if self.projection.is_empty() {
            more_projections
        } else {
            v = Vec::with_capacity(self.projection.len() + more_projections.len());
            v.extend(self.projection);
            v.extend(more_projections);
            &v
        };

        Place { local: self.local, projection: tcx.intern_place_elems(new_projections) }
    }
}

impl From<Local> for Place<'_> {
    #[inline]
    fn from(local: Local) -> Self {
        Place { local, projection: List::empty() }
    }
}

impl<'tcx> PlaceRef<'tcx> {
    /// Finds the innermost `Local` from this `Place`, *if* it is either a local itself or
    /// a single deref of a local.
    pub fn local_or_deref_local(&self) -> Option<Local> {
        match *self {
            PlaceRef { local, projection: [] }
            | PlaceRef { local, projection: [ProjectionElem::Deref] } => Some(local),
            _ => None,
        }
    }

    /// If MirPhase >= Derefered and if projection contains Deref,
    /// It's guaranteed to be in the first place
    pub fn has_deref(&self) -> bool {
        self.projection.first() == Some(&PlaceElem::Deref)
    }

    /// If this place represents a local variable like `_X` with no
    /// projections, return `Some(_X)`.
    #[inline]
    pub fn as_local(&self) -> Option<Local> {
        match *self {
            PlaceRef { local, projection: [] } => Some(local),
            _ => None,
        }
    }

    #[inline]
    pub fn last_projection(&self) -> Option<(PlaceRef<'tcx>, PlaceElem<'tcx>)> {
        if let &[ref proj_base @ .., elem] = self.projection {
            Some((PlaceRef { local: self.local, projection: proj_base }, elem))
        } else {
            None
        }
    }

    /// Iterate over the projections in evaluation order, i.e., the first element is the base with
    /// its projection and then subsequently more projections are added.
    /// As a concrete example, given the place a.b.c, this would yield:
    /// - (a, .b)
    /// - (a.b, .c)
    ///
    /// Given a place without projections, the iterator is empty.
    #[inline]
    pub fn iter_projections(
        self,
    ) -> impl Iterator<Item = (PlaceRef<'tcx>, PlaceElem<'tcx>)> + DoubleEndedIterator {
        self.projection.iter().enumerate().map(move |(i, proj)| {
            let base = PlaceRef { local: self.local, projection: &self.projection[..i] };
            (base, *proj)
        })
    }
}

impl Debug for Place<'_> {
    fn fmt(&self, fmt: &mut Formatter<'_>) -> fmt::Result {
        for elem in self.projection.iter().rev() {
            match elem {
                ProjectionElem::OpaqueCast(_)
                | ProjectionElem::Downcast(_, _)
                | ProjectionElem::Field(_, _) => {
                    write!(fmt, "(").unwrap();
                }
                ProjectionElem::Deref => {
                    write!(fmt, "(*").unwrap();
                }
                ProjectionElem::Index(_)
                | ProjectionElem::ConstantIndex { .. }
                | ProjectionElem::Subslice { .. } => {}
            }
        }

        write!(fmt, "{:?}", self.local)?;

        for elem in self.projection.iter() {
            match elem {
                ProjectionElem::OpaqueCast(ty) => {
                    write!(fmt, " as {})", ty)?;
                }
                ProjectionElem::Downcast(Some(name), _index) => {
                    write!(fmt, " as {})", name)?;
                }
                ProjectionElem::Downcast(None, index) => {
                    write!(fmt, " as variant#{:?})", index)?;
                }
                ProjectionElem::Deref => {
                    write!(fmt, ")")?;
                }
                ProjectionElem::Field(field, ty) => {
                    write!(fmt, ".{:?}: {:?})", field.index(), ty)?;
                }
                ProjectionElem::Index(ref index) => {
                    write!(fmt, "[{:?}]", index)?;
                }
                ProjectionElem::ConstantIndex { offset, min_length, from_end: false } => {
                    write!(fmt, "[{:?} of {:?}]", offset, min_length)?;
                }
                ProjectionElem::ConstantIndex { offset, min_length, from_end: true } => {
                    write!(fmt, "[-{:?} of {:?}]", offset, min_length)?;
                }
                ProjectionElem::Subslice { from, to, from_end: true } if to == 0 => {
                    write!(fmt, "[{:?}:]", from)?;
                }
                ProjectionElem::Subslice { from, to, from_end: true } if from == 0 => {
                    write!(fmt, "[:-{:?}]", to)?;
                }
                ProjectionElem::Subslice { from, to, from_end: true } => {
                    write!(fmt, "[{:?}:-{:?}]", from, to)?;
                }
                ProjectionElem::Subslice { from, to, from_end: false } => {
                    write!(fmt, "[{:?}..{:?}]", from, to)?;
                }
            }
        }

        Ok(())
    }
}

///////////////////////////////////////////////////////////////////////////
// Scopes

rustc_index::newtype_index! {
    pub struct SourceScope {
        derive [HashStable]
        DEBUG_FORMAT = "scope[{}]",
        const OUTERMOST_SOURCE_SCOPE = 0,
    }
}

impl SourceScope {
    /// Finds the original HirId this MIR item came from.
    /// This is necessary after MIR optimizations, as otherwise we get a HirId
    /// from the function that was inlined instead of the function call site.
    pub fn lint_root<'tcx>(
        self,
        source_scopes: &IndexVec<SourceScope, SourceScopeData<'tcx>>,
    ) -> Option<HirId> {
        let mut data = &source_scopes[self];
        // FIXME(oli-obk): we should be able to just walk the `inlined_parent_scope`, but it
        // does not work as I thought it would. Needs more investigation and documentation.
        while data.inlined.is_some() {
            trace!(?data);
            data = &source_scopes[data.parent_scope.unwrap()];
        }
        trace!(?data);
        match &data.local_data {
            ClearCrossCrate::Set(data) => Some(data.lint_root),
            ClearCrossCrate::Clear => None,
        }
    }

    /// The instance this source scope was inlined from, if any.
    #[inline]
    pub fn inlined_instance<'tcx>(
        self,
        source_scopes: &IndexVec<SourceScope, SourceScopeData<'tcx>>,
    ) -> Option<ty::Instance<'tcx>> {
        let scope_data = &source_scopes[self];
        if let Some((inlined_instance, _)) = scope_data.inlined {
            Some(inlined_instance)
        } else if let Some(inlined_scope) = scope_data.inlined_parent_scope {
            Some(source_scopes[inlined_scope].inlined.unwrap().0)
        } else {
            None
        }
    }
}

#[derive(Clone, Debug, TyEncodable, TyDecodable, HashStable, TypeFoldable, TypeVisitable)]
pub struct SourceScopeData<'tcx> {
    pub span: Span,
    pub parent_scope: Option<SourceScope>,

    /// Whether this scope is the root of a scope tree of another body,
    /// inlined into this body by the MIR inliner.
    /// `ty::Instance` is the callee, and the `Span` is the call site.
    pub inlined: Option<(ty::Instance<'tcx>, Span)>,

    /// Nearest (transitive) parent scope (if any) which is inlined.
    /// This is an optimization over walking up `parent_scope`
    /// until a scope with `inlined: Some(...)` is found.
    pub inlined_parent_scope: Option<SourceScope>,

    /// Crate-local information for this source scope, that can't (and
    /// needn't) be tracked across crates.
    pub local_data: ClearCrossCrate<SourceScopeLocalData>,
}

#[derive(Clone, Debug, TyEncodable, TyDecodable, HashStable)]
pub struct SourceScopeLocalData {
    /// An `HirId` with lint levels equivalent to this scope's lint levels.
    pub lint_root: hir::HirId,
    /// The unsafe block that contains this node.
    pub safety: Safety,
}

///////////////////////////////////////////////////////////////////////////
// Operands

impl<'tcx> Debug for Operand<'tcx> {
    fn fmt(&self, fmt: &mut Formatter<'_>) -> fmt::Result {
        use self::Operand::*;
        match *self {
            Constant(ref a) => write!(fmt, "{:?}", a),
            Copy(ref place) => write!(fmt, "{:?}", place),
            Move(ref place) => write!(fmt, "move {:?}", place),
        }
    }
}

impl<'tcx> Operand<'tcx> {
    /// Convenience helper to make a constant that refers to the fn
    /// with given `DefId` and substs. Since this is used to synthesize
    /// MIR, assumes `user_ty` is None.
    pub fn function_handle(
        tcx: TyCtxt<'tcx>,
        def_id: DefId,
        substs: SubstsRef<'tcx>,
        span: Span,
    ) -> Self {
        let ty = tcx.bound_type_of(def_id).subst(tcx, substs);
        Operand::Constant(Box::new(Constant {
            span,
            user_ty: None,
            literal: ConstantKind::Val(ConstValue::ZeroSized, ty),
        }))
    }

    pub fn is_move(&self) -> bool {
        matches!(self, Operand::Move(..))
    }

    /// Convenience helper to make a literal-like constant from a given scalar value.
    /// Since this is used to synthesize MIR, assumes `user_ty` is None.
    pub fn const_from_scalar(
        tcx: TyCtxt<'tcx>,
        ty: Ty<'tcx>,
        val: Scalar,
        span: Span,
    ) -> Operand<'tcx> {
        debug_assert!({
            let param_env_and_ty = ty::ParamEnv::empty().and(ty);
            let type_size = tcx
                .layout_of(param_env_and_ty)
                .unwrap_or_else(|e| panic!("could not compute layout for {:?}: {:?}", ty, e))
                .size;
            let scalar_size = match val {
                Scalar::Int(int) => int.size(),
                _ => panic!("Invalid scalar type {:?}", val),
            };
            scalar_size == type_size
        });
        Operand::Constant(Box::new(Constant {
            span,
            user_ty: None,
            literal: ConstantKind::Val(ConstValue::Scalar(val), ty),
        }))
    }

    pub fn to_copy(&self) -> Self {
        match *self {
            Operand::Copy(_) | Operand::Constant(_) => self.clone(),
            Operand::Move(place) => Operand::Copy(place),
        }
    }

    /// Returns the `Place` that is the target of this `Operand`, or `None` if this `Operand` is a
    /// constant.
    pub fn place(&self) -> Option<Place<'tcx>> {
        match self {
            Operand::Copy(place) | Operand::Move(place) => Some(*place),
            Operand::Constant(_) => None,
        }
    }

    /// Returns the `Constant` that is the target of this `Operand`, or `None` if this `Operand` is a
    /// place.
    pub fn constant(&self) -> Option<&Constant<'tcx>> {
        match self {
            Operand::Constant(x) => Some(&**x),
            Operand::Copy(_) | Operand::Move(_) => None,
        }
    }

    /// Gets the `ty::FnDef` from an operand if it's a constant function item.
    ///
    /// While this is unlikely in general, it's the normal case of what you'll
    /// find as the `func` in a [`TerminatorKind::Call`].
    pub fn const_fn_def(&self) -> Option<(DefId, SubstsRef<'tcx>)> {
        let const_ty = self.constant()?.literal.ty();
        if let ty::FnDef(def_id, substs) = *const_ty.kind() { Some((def_id, substs)) } else { None }
    }
}

///////////////////////////////////////////////////////////////////////////
/// Rvalues

impl<'tcx> Rvalue<'tcx> {
    /// Returns true if rvalue can be safely removed when the result is unused.
    #[inline]
    pub fn is_safe_to_remove(&self) -> bool {
        match self {
            // Pointer to int casts may be side-effects due to exposing the provenance.
            // While the model is undecided, we should be conservative. See
            // <https://www.ralfj.de/blog/2022/04/11/provenance-exposed.html>
            Rvalue::Cast(CastKind::PointerExposeAddress, _, _) => false,

            Rvalue::Use(_)
            | Rvalue::CopyForDeref(_)
            | Rvalue::Repeat(_, _)
            | Rvalue::Ref(_, _, _)
            | Rvalue::ThreadLocalRef(_)
            | Rvalue::AddressOf(_, _)
            | Rvalue::Len(_)
            | Rvalue::Cast(
<<<<<<< HEAD
                CastKind::Misc | CastKind::Pointer(_) | CastKind::PointerFromExposedAddress,
=======
                CastKind::IntToInt
                | CastKind::FloatToInt
                | CastKind::FloatToFloat
                | CastKind::IntToFloat
                | CastKind::FnPtrToPtr
                | CastKind::PtrToPtr
                | CastKind::Pointer(_)
                | CastKind::PointerFromExposedAddress
                | CastKind::DynStar,
>>>>>>> b1ab3b73
                _,
                _,
            )
            | Rvalue::BinaryOp(_, _)
            | Rvalue::CheckedBinaryOp(_, _)
            | Rvalue::NullaryOp(_, _)
            | Rvalue::UnaryOp(_, _)
            | Rvalue::Discriminant(_)
            | Rvalue::Aggregate(_, _)
            | Rvalue::ShallowInitBox(_, _) => true,
        }
    }
}

impl BorrowKind {
    pub fn allows_two_phase_borrow(&self) -> bool {
        match *self {
            BorrowKind::Shared | BorrowKind::Shallow | BorrowKind::Unique => false,
            BorrowKind::Mut { allow_two_phase_borrow } => allow_two_phase_borrow,
        }
    }

    pub fn describe_mutability(&self) -> &str {
        match *self {
            BorrowKind::Shared | BorrowKind::Shallow | BorrowKind::Unique => "immutable",
            BorrowKind::Mut { .. } => "mutable",
        }
    }
}

impl BinOp {
    pub fn is_checkable(self) -> bool {
        use self::BinOp::*;
        matches!(self, Add | Sub | Mul | Shl | Shr)
    }
}

impl<'tcx> Debug for Rvalue<'tcx> {
    fn fmt(&self, fmt: &mut Formatter<'_>) -> fmt::Result {
        use self::Rvalue::*;

        match *self {
            Use(ref place) => write!(fmt, "{:?}", place),
            Repeat(ref a, b) => {
                write!(fmt, "[{:?}; ", a)?;
                pretty_print_const(b, fmt, false)?;
                write!(fmt, "]")
            }
            Len(ref a) => write!(fmt, "Len({:?})", a),
            Cast(ref kind, ref place, ref ty) => {
                write!(fmt, "{:?} as {:?} ({:?})", place, ty, kind)
            }
            BinaryOp(ref op, box (ref a, ref b)) => write!(fmt, "{:?}({:?}, {:?})", op, a, b),
            CheckedBinaryOp(ref op, box (ref a, ref b)) => {
                write!(fmt, "Checked{:?}({:?}, {:?})", op, a, b)
            }
            UnaryOp(ref op, ref a) => write!(fmt, "{:?}({:?})", op, a),
            Discriminant(ref place) => write!(fmt, "discriminant({:?})", place),
            NullaryOp(ref op, ref t) => write!(fmt, "{:?}({:?})", op, t),
            ThreadLocalRef(did) => ty::tls::with(|tcx| {
                let muta = tcx.static_mutability(did).unwrap().prefix_str();
                write!(fmt, "&/*tls*/ {}{}", muta, tcx.def_path_str(did))
            }),
            Ref(region, borrow_kind, ref place) => {
                let kind_str = match borrow_kind {
                    BorrowKind::Shared => "",
                    BorrowKind::Shallow => "shallow ",
                    BorrowKind::Mut { .. } | BorrowKind::Unique => "mut ",
                };

                // When printing regions, add trailing space if necessary.
                let print_region = ty::tls::with(|tcx| {
                    tcx.sess.verbose() || tcx.sess.opts.unstable_opts.identify_regions
                });
                let region = if print_region {
                    let mut region = region.to_string();
                    if !region.is_empty() {
                        region.push(' ');
                    }
                    region
                } else {
                    // Do not even print 'static
                    String::new()
                };
                write!(fmt, "&{}{}{:?}", region, kind_str, place)
            }

            CopyForDeref(ref place) => write!(fmt, "deref_copy {:#?}", place),

            AddressOf(mutability, ref place) => {
                let kind_str = match mutability {
                    Mutability::Mut => "mut",
                    Mutability::Not => "const",
                };

                write!(fmt, "&raw {} {:?}", kind_str, place)
            }

            Aggregate(ref kind, ref places) => {
                let fmt_tuple = |fmt: &mut Formatter<'_>, name: &str| {
                    let mut tuple_fmt = fmt.debug_tuple(name);
                    for place in places {
                        tuple_fmt.field(place);
                    }
                    tuple_fmt.finish()
                };

                match **kind {
                    AggregateKind::Array(_) => write!(fmt, "{:?}", places),

                    AggregateKind::Tuple => {
                        if places.is_empty() {
                            write!(fmt, "()")
                        } else {
                            fmt_tuple(fmt, "")
                        }
                    }

                    AggregateKind::Adt(adt_did, variant, substs, _user_ty, _) => {
                        ty::tls::with(|tcx| {
                            let variant_def = &tcx.adt_def(adt_did).variant(variant);
                            let substs = tcx.lift(substs).expect("could not lift for printing");
                            let name = FmtPrinter::new(tcx, Namespace::ValueNS)
                                .print_def_path(variant_def.def_id, substs)?
                                .into_buffer();

                            match variant_def.ctor_kind {
                                CtorKind::Const => fmt.write_str(&name),
                                CtorKind::Fn => fmt_tuple(fmt, &name),
                                CtorKind::Fictive => {
                                    let mut struct_fmt = fmt.debug_struct(&name);
                                    for (field, place) in iter::zip(&variant_def.fields, places) {
                                        struct_fmt.field(field.name.as_str(), place);
                                    }
                                    struct_fmt.finish()
                                }
                            }
                        })
                    }

                    AggregateKind::Closure(def_id, substs) => ty::tls::with(|tcx| {
                        let name = if tcx.sess.opts.unstable_opts.span_free_formats {
                            let substs = tcx.lift(substs).unwrap();
                            format!(
                                "[closure@{}]",
                                tcx.def_path_str_with_substs(def_id.to_def_id(), substs),
                            )
                        } else {
                            let span = tcx.def_span(def_id);
                            format!(
                                "[closure@{}]",
                                tcx.sess.source_map().span_to_diagnostic_string(span)
                            )
                        };
                        let mut struct_fmt = fmt.debug_struct(&name);

                        // FIXME(project-rfc-2229#48): This should be a list of capture names/places
                        if let Some(upvars) = tcx.upvars_mentioned(def_id) {
                            for (&var_id, place) in iter::zip(upvars.keys(), places) {
                                let var_name = tcx.hir().name(var_id);
                                struct_fmt.field(var_name.as_str(), place);
                            }
                        }

                        struct_fmt.finish()
                    }),

                    AggregateKind::Generator(def_id, _, _) => ty::tls::with(|tcx| {
                        let name = format!("[generator@{:?}]", tcx.def_span(def_id));
                        let mut struct_fmt = fmt.debug_struct(&name);

                        // FIXME(project-rfc-2229#48): This should be a list of capture names/places
                        if let Some(upvars) = tcx.upvars_mentioned(def_id) {
                            for (&var_id, place) in iter::zip(upvars.keys(), places) {
                                let var_name = tcx.hir().name(var_id);
                                struct_fmt.field(var_name.as_str(), place);
                            }
                        }

                        struct_fmt.finish()
                    }),
                }
            }

            ShallowInitBox(ref place, ref ty) => {
                write!(fmt, "ShallowInitBox({:?}, {:?})", place, ty)
            }
        }
    }
}

///////////////////////////////////////////////////////////////////////////
/// Constants
///
/// Two constants are equal if they are the same constant. Note that
/// this does not necessarily mean that they are `==` in Rust. In
/// particular, one must be wary of `NaN`!

#[derive(Clone, Copy, PartialEq, TyEncodable, TyDecodable, Hash, HashStable)]
#[derive(TypeFoldable, TypeVisitable)]
pub struct Constant<'tcx> {
    pub span: Span,

    /// Optional user-given type: for something like
    /// `collect::<Vec<_>>`, this would be present and would
    /// indicate that `Vec<_>` was explicitly specified.
    ///
    /// Needed for NLL to impose user-given type constraints.
    pub user_ty: Option<UserTypeAnnotationIndex>,

    pub literal: ConstantKind<'tcx>,
}

#[derive(Clone, Copy, PartialEq, Eq, TyEncodable, TyDecodable, Hash, HashStable, Debug)]
#[derive(Lift, TypeFoldable, TypeVisitable)]
pub enum ConstantKind<'tcx> {
    /// This constant came from the type system
    Ty(ty::Const<'tcx>),

    /// An unevaluated mir constant which is not part of the type system.
    Unevaluated(ty::Unevaluated<'tcx, Option<Promoted>>, Ty<'tcx>),

    /// This constant cannot go back into the type system, as it represents
    /// something the type system cannot handle (e.g. pointers).
    Val(interpret::ConstValue<'tcx>, Ty<'tcx>),
}

impl<'tcx> Constant<'tcx> {
    pub fn check_static_ptr(&self, tcx: TyCtxt<'_>) -> Option<DefId> {
        match self.literal.try_to_scalar() {
            Some(Scalar::Ptr(ptr, _size)) => match tcx.global_alloc(ptr.provenance) {
                GlobalAlloc::Static(def_id) => {
                    assert!(!tcx.is_thread_local_static(def_id));
                    Some(def_id)
                }
                _ => None,
            },
            _ => None,
        }
    }
    #[inline]
    pub fn ty(&self) -> Ty<'tcx> {
        self.literal.ty()
    }
}

impl<'tcx> ConstantKind<'tcx> {
    #[inline(always)]
    pub fn ty(&self) -> Ty<'tcx> {
        match self {
            ConstantKind::Ty(c) => c.ty(),
            ConstantKind::Val(_, ty) | ConstantKind::Unevaluated(_, ty) => *ty,
        }
    }

    #[inline]
    pub fn try_to_value(self, tcx: TyCtxt<'tcx>) -> Option<interpret::ConstValue<'tcx>> {
        match self {
            ConstantKind::Ty(c) => match c.kind() {
                ty::ConstKind::Value(valtree) => Some(tcx.valtree_to_const_val((c.ty(), valtree))),
                _ => None,
            },
            ConstantKind::Val(val, _) => Some(val),
            ConstantKind::Unevaluated(..) => None,
        }
    }

    #[inline]
    pub fn try_to_scalar(self) -> Option<Scalar> {
        match self {
            ConstantKind::Ty(c) => match c.kind() {
                ty::ConstKind::Value(valtree) => match valtree {
                    ty::ValTree::Leaf(scalar_int) => Some(Scalar::Int(scalar_int)),
                    ty::ValTree::Branch(_) => None,
                },
                _ => None,
            },
            ConstantKind::Val(val, _) => val.try_to_scalar(),
            ConstantKind::Unevaluated(..) => None,
        }
    }

    #[inline]
    pub fn try_to_scalar_int(self) -> Option<ScalarInt> {
        Some(self.try_to_scalar()?.assert_int())
    }

    #[inline]
    pub fn try_to_bits(self, size: Size) -> Option<u128> {
        self.try_to_scalar_int()?.to_bits(size).ok()
    }

    #[inline]
    pub fn try_to_bool(self) -> Option<bool> {
        self.try_to_scalar_int()?.try_into().ok()
    }

    #[inline]
    pub fn eval(self, tcx: TyCtxt<'tcx>, param_env: ty::ParamEnv<'tcx>) -> Self {
        match self {
            Self::Ty(c) => {
                if let Some(val) = c.kind().try_eval_for_mir(tcx, param_env) {
                    match val {
                        Ok(val) => Self::Val(val, c.ty()),
                        Err(_) => Self::Ty(tcx.const_error(self.ty())),
                    }
                } else {
                    self
                }
            }
            Self::Val(_, _) => self,
            Self::Unevaluated(uneval, ty) => {
                // FIXME: We might want to have a `try_eval`-like function on `Unevaluated`
                match tcx.const_eval_resolve(param_env, uneval, None) {
                    Ok(val) => Self::Val(val, ty),
                    Err(ErrorHandled::TooGeneric | ErrorHandled::Linted) => self,
                    Err(_) => Self::Ty(tcx.const_error(ty)),
                }
            }
        }
    }

    /// Panics if the value cannot be evaluated or doesn't contain a valid integer of the given type.
    #[inline]
    pub fn eval_bits(self, tcx: TyCtxt<'tcx>, param_env: ty::ParamEnv<'tcx>, ty: Ty<'tcx>) -> u128 {
        self.try_eval_bits(tcx, param_env, ty)
            .unwrap_or_else(|| bug!("expected bits of {:#?}, got {:#?}", ty, self))
    }

    #[inline]
    pub fn try_eval_bits(
        &self,
        tcx: TyCtxt<'tcx>,
        param_env: ty::ParamEnv<'tcx>,
        ty: Ty<'tcx>,
    ) -> Option<u128> {
        match self {
            Self::Ty(ct) => ct.try_eval_bits(tcx, param_env, ty),
            Self::Val(val, t) => {
                assert_eq!(*t, ty);
                let size =
                    tcx.layout_of(param_env.with_reveal_all_normalized(tcx).and(ty)).ok()?.size;
                val.try_to_bits(size)
            }
            Self::Unevaluated(uneval, ty) => {
                match tcx.const_eval_resolve(param_env, *uneval, None) {
                    Ok(val) => {
                        let size = tcx
                            .layout_of(param_env.with_reveal_all_normalized(tcx).and(*ty))
                            .ok()?
                            .size;
                        val.try_to_bits(size)
                    }
                    Err(_) => None,
                }
            }
        }
    }

    #[inline]
    pub fn try_eval_bool(&self, tcx: TyCtxt<'tcx>, param_env: ty::ParamEnv<'tcx>) -> Option<bool> {
        match self {
            Self::Ty(ct) => ct.try_eval_bool(tcx, param_env),
            Self::Val(val, _) => val.try_to_bool(),
            Self::Unevaluated(uneval, _) => {
                match tcx.const_eval_resolve(param_env, *uneval, None) {
                    Ok(val) => val.try_to_bool(),
                    Err(_) => None,
                }
            }
        }
    }

    #[inline]
    pub fn try_eval_usize(&self, tcx: TyCtxt<'tcx>, param_env: ty::ParamEnv<'tcx>) -> Option<u64> {
        match self {
            Self::Ty(ct) => ct.try_eval_usize(tcx, param_env),
            Self::Val(val, _) => val.try_to_machine_usize(tcx),
            Self::Unevaluated(uneval, _) => {
                match tcx.const_eval_resolve(param_env, *uneval, None) {
                    Ok(val) => val.try_to_machine_usize(tcx),
                    Err(_) => None,
                }
            }
        }
    }

    #[inline]
    pub fn from_value(val: ConstValue<'tcx>, ty: Ty<'tcx>) -> Self {
        Self::Val(val, ty)
    }

    pub fn from_bits(
        tcx: TyCtxt<'tcx>,
        bits: u128,
        param_env_ty: ty::ParamEnvAnd<'tcx, Ty<'tcx>>,
    ) -> Self {
        let size = tcx
            .layout_of(param_env_ty)
            .unwrap_or_else(|e| {
                bug!("could not compute layout for {:?}: {:?}", param_env_ty.value, e)
            })
            .size;
        let cv = ConstValue::Scalar(Scalar::from_uint(bits, size));

        Self::Val(cv, param_env_ty.value)
    }

    #[inline]
    pub fn from_bool(tcx: TyCtxt<'tcx>, v: bool) -> Self {
        let cv = ConstValue::from_bool(v);
        Self::Val(cv, tcx.types.bool)
    }

    #[inline]
    pub fn zero_sized(ty: Ty<'tcx>) -> Self {
        let cv = ConstValue::ZeroSized;
        Self::Val(cv, ty)
    }

    pub fn from_usize(tcx: TyCtxt<'tcx>, n: u64) -> Self {
        let ty = tcx.types.usize;
        Self::from_bits(tcx, n as u128, ty::ParamEnv::empty().and(ty))
    }

    #[inline]
    pub fn from_scalar(_tcx: TyCtxt<'tcx>, s: Scalar, ty: Ty<'tcx>) -> Self {
        let val = ConstValue::Scalar(s);
        Self::Val(val, ty)
    }

    /// Literals are converted to `ConstantKindVal`, const generic parameters are eagerly
    /// converted to a constant, everything else becomes `Unevaluated`.
    pub fn from_anon_const(
        tcx: TyCtxt<'tcx>,
        def_id: LocalDefId,
        param_env: ty::ParamEnv<'tcx>,
    ) -> Self {
        Self::from_opt_const_arg_anon_const(tcx, ty::WithOptConstParam::unknown(def_id), param_env)
    }

    #[instrument(skip(tcx), level = "debug", ret)]
    pub fn from_inline_const(tcx: TyCtxt<'tcx>, def_id: LocalDefId) -> Self {
        let hir_id = tcx.hir().local_def_id_to_hir_id(def_id);
        let body_id = match tcx.hir().get(hir_id) {
            hir::Node::AnonConst(ac) => ac.body,
            _ => span_bug!(
                tcx.def_span(def_id.to_def_id()),
                "from_inline_const can only process anonymous constants"
            ),
        };
        let expr = &tcx.hir().body(body_id).value;
        let ty = tcx.typeck(def_id).node_type(hir_id);

        let lit_input = match expr.kind {
            hir::ExprKind::Lit(ref lit) => Some(LitToConstInput { lit: &lit.node, ty, neg: false }),
            hir::ExprKind::Unary(hir::UnOp::Neg, ref expr) => match expr.kind {
                hir::ExprKind::Lit(ref lit) => {
                    Some(LitToConstInput { lit: &lit.node, ty, neg: true })
                }
                _ => None,
            },
            _ => None,
        };
        if let Some(lit_input) = lit_input {
            // If an error occurred, ignore that it's a literal and leave reporting the error up to
            // mir.
            match tcx.at(expr.span).lit_to_mir_constant(lit_input) {
                Ok(c) => return c,
                Err(_) => {}
            }
        }

        let typeck_root_def_id = tcx.typeck_root_def_id(def_id.to_def_id());
        let parent_substs =
            tcx.erase_regions(InternalSubsts::identity_for_item(tcx, typeck_root_def_id));
        let substs =
            ty::InlineConstSubsts::new(tcx, ty::InlineConstSubstsParts { parent_substs, ty })
                .substs;

        let uneval = ty::Unevaluated {
            def: ty::WithOptConstParam::unknown(def_id).to_global(),
            substs,
            promoted: None,
        };

        debug_assert!(!uneval.has_free_regions());

        Self::Unevaluated(uneval, ty)
    }

    #[instrument(skip(tcx), level = "debug", ret)]
    fn from_opt_const_arg_anon_const(
        tcx: TyCtxt<'tcx>,
        def: ty::WithOptConstParam<LocalDefId>,
        param_env: ty::ParamEnv<'tcx>,
    ) -> Self {
        let body_id = match tcx.hir().get_by_def_id(def.did) {
            hir::Node::AnonConst(ac) => ac.body,
            _ => span_bug!(
                tcx.def_span(def.did.to_def_id()),
                "from_anon_const can only process anonymous constants"
            ),
        };

        let expr = &tcx.hir().body(body_id).value;
        debug!(?expr);

        // Unwrap a block, so that e.g. `{ P }` is recognised as a parameter. Const arguments
        // currently have to be wrapped in curly brackets, so it's necessary to special-case.
        let expr = match &expr.kind {
            hir::ExprKind::Block(block, _) if block.stmts.is_empty() && block.expr.is_some() => {
                block.expr.as_ref().unwrap()
            }
            _ => expr,
        };
        debug!("expr.kind: {:?}", expr.kind);

        let ty = tcx.type_of(def.def_id_for_type_of());
        debug!(?ty);

        // FIXME(const_generics): We currently have to special case parameters because `min_const_generics`
        // does not provide the parents generics to anonymous constants. We still allow generic const
        // parameters by themselves however, e.g. `N`.  These constants would cause an ICE if we were to
        // ever try to substitute the generic parameters in their bodies.
        //
        // While this doesn't happen as these constants are always used as `ty::ConstKind::Param`, it does
        // cause issues if we were to remove that special-case and try to evaluate the constant instead.
        use hir::{def::DefKind::ConstParam, def::Res, ExprKind, Path, QPath};
        match expr.kind {
            ExprKind::Path(QPath::Resolved(_, &Path { res: Res::Def(ConstParam, def_id), .. })) => {
                // Find the name and index of the const parameter by indexing the generics of
                // the parent item and construct a `ParamConst`.
                let hir_id = tcx.hir().local_def_id_to_hir_id(def_id.expect_local());
                let item_id = tcx.hir().get_parent_node(hir_id);
                let item_def_id = tcx.hir().local_def_id(item_id);
                let generics = tcx.generics_of(item_def_id.to_def_id());
                let index = generics.param_def_id_to_index[&def_id];
                let name = tcx.hir().name(hir_id);
                let ty_const = tcx.mk_const(ty::ConstS {
                    kind: ty::ConstKind::Param(ty::ParamConst::new(index, name)),
                    ty,
                });
                debug!(?ty_const);

                return Self::Ty(ty_const);
            }
            _ => {}
        }

        let hir_id = tcx.hir().local_def_id_to_hir_id(def.did);
        let parent_substs = if let Some(parent_hir_id) = tcx.hir().find_parent_node(hir_id) {
            if let Some(parent_did) = tcx.hir().opt_local_def_id(parent_hir_id) {
                InternalSubsts::identity_for_item(tcx, parent_did.to_def_id())
            } else {
                tcx.mk_substs(Vec::<GenericArg<'tcx>>::new().into_iter())
            }
        } else {
            tcx.mk_substs(Vec::<GenericArg<'tcx>>::new().into_iter())
        };
        debug!(?parent_substs);

        let did = def.did.to_def_id();
        let child_substs = InternalSubsts::identity_for_item(tcx, did);
        let substs = tcx.mk_substs(parent_substs.into_iter().chain(child_substs.into_iter()));
        debug!(?substs);

        let hir_id = tcx.hir().local_def_id_to_hir_id(def.did);
        let span = tcx.hir().span(hir_id);
        let uneval = ty::Unevaluated::new(def.to_global(), substs);
        debug!(?span, ?param_env);

        match tcx.const_eval_resolve(param_env, uneval, Some(span)) {
            Ok(val) => {
                debug!("evaluated const value");
                Self::Val(val, ty)
            }
            Err(_) => {
                debug!("error encountered during evaluation");
                // Error was handled in `const_eval_resolve`. Here we just create a
                // new unevaluated const and error hard later in codegen
                Self::Unevaluated(
                    ty::Unevaluated {
                        def: def.to_global(),
                        substs: InternalSubsts::identity_for_item(tcx, def.did.to_def_id()),
                        promoted: None,
                    },
                    ty,
                )
            }
        }
    }

    pub fn from_const(c: ty::Const<'tcx>, tcx: TyCtxt<'tcx>) -> Self {
        match c.kind() {
            ty::ConstKind::Value(valtree) => {
                let const_val = tcx.valtree_to_const_val((c.ty(), valtree));
                Self::Val(const_val, c.ty())
            }
            ty::ConstKind::Unevaluated(uv) => Self::Unevaluated(uv.expand(), c.ty()),
            _ => Self::Ty(c),
        }
    }
}

<<<<<<< HEAD
=======
/// An unevaluated (potentially generic) constant used in MIR.
#[derive(Copy, Clone, Debug, Eq, PartialEq, PartialOrd, Ord, TyEncodable, TyDecodable, Lift)]
#[derive(Hash, HashStable, TypeFoldable, TypeVisitable)]
pub struct UnevaluatedConst<'tcx> {
    pub def: ty::WithOptConstParam<DefId>,
    pub substs: SubstsRef<'tcx>,
    pub promoted: Option<Promoted>,
}

impl<'tcx> UnevaluatedConst<'tcx> {
    // FIXME: probably should get rid of this method. It's also wrong to
    // shrink and then later expand a promoted.
    #[inline]
    pub fn shrink(self) -> ty::UnevaluatedConst<'tcx> {
        ty::UnevaluatedConst { def: self.def, substs: self.substs }
    }
}

impl<'tcx> UnevaluatedConst<'tcx> {
    #[inline]
    pub fn new(
        def: ty::WithOptConstParam<DefId>,
        substs: SubstsRef<'tcx>,
    ) -> UnevaluatedConst<'tcx> {
        UnevaluatedConst { def, substs, promoted: Default::default() }
    }
}

>>>>>>> b1ab3b73
/// A collection of projections into user types.
///
/// They are projections because a binding can occur a part of a
/// parent pattern that has been ascribed a type.
///
/// Its a collection because there can be multiple type ascriptions on
/// the path from the root of the pattern down to the binding itself.
///
/// An example:
///
/// ```ignore (illustrative)
/// struct S<'a>((i32, &'a str), String);
/// let S((_, w): (i32, &'static str), _): S = ...;
/// //    ------  ^^^^^^^^^^^^^^^^^^^ (1)
/// //  ---------------------------------  ^ (2)
/// ```
///
/// The highlights labelled `(1)` show the subpattern `(_, w)` being
/// ascribed the type `(i32, &'static str)`.
///
/// The highlights labelled `(2)` show the whole pattern being
/// ascribed the type `S`.
///
/// In this example, when we descend to `w`, we will have built up the
/// following two projected types:
///
///   * base: `S`,                   projection: `(base.0).1`
///   * base: `(i32, &'static str)`, projection: `base.1`
///
/// The first will lead to the constraint `w: &'1 str` (for some
/// inferred region `'1`). The second will lead to the constraint `w:
/// &'static str`.
#[derive(Clone, Debug, TyEncodable, TyDecodable, HashStable, TypeFoldable, TypeVisitable)]
pub struct UserTypeProjections {
    pub contents: Vec<(UserTypeProjection, Span)>,
}

impl<'tcx> UserTypeProjections {
    pub fn none() -> Self {
        UserTypeProjections { contents: vec![] }
    }

    pub fn is_empty(&self) -> bool {
        self.contents.is_empty()
    }

    pub fn projections_and_spans(
        &self,
    ) -> impl Iterator<Item = &(UserTypeProjection, Span)> + ExactSizeIterator {
        self.contents.iter()
    }

    pub fn projections(&self) -> impl Iterator<Item = &UserTypeProjection> + ExactSizeIterator {
        self.contents.iter().map(|&(ref user_type, _span)| user_type)
    }

    pub fn push_projection(mut self, user_ty: &UserTypeProjection, span: Span) -> Self {
        self.contents.push((user_ty.clone(), span));
        self
    }

    fn map_projections(
        mut self,
        mut f: impl FnMut(UserTypeProjection) -> UserTypeProjection,
    ) -> Self {
        self.contents = self.contents.into_iter().map(|(proj, span)| (f(proj), span)).collect();
        self
    }

    pub fn index(self) -> Self {
        self.map_projections(|pat_ty_proj| pat_ty_proj.index())
    }

    pub fn subslice(self, from: u64, to: u64) -> Self {
        self.map_projections(|pat_ty_proj| pat_ty_proj.subslice(from, to))
    }

    pub fn deref(self) -> Self {
        self.map_projections(|pat_ty_proj| pat_ty_proj.deref())
    }

    pub fn leaf(self, field: Field) -> Self {
        self.map_projections(|pat_ty_proj| pat_ty_proj.leaf(field))
    }

    pub fn variant(self, adt_def: AdtDef<'tcx>, variant_index: VariantIdx, field: Field) -> Self {
        self.map_projections(|pat_ty_proj| pat_ty_proj.variant(adt_def, variant_index, field))
    }
}

/// Encodes the effect of a user-supplied type annotation on the
/// subcomponents of a pattern. The effect is determined by applying the
/// given list of projections to some underlying base type. Often,
/// the projection element list `projs` is empty, in which case this
/// directly encodes a type in `base`. But in the case of complex patterns with
/// subpatterns and bindings, we want to apply only a *part* of the type to a variable,
/// in which case the `projs` vector is used.
///
/// Examples:
///
/// * `let x: T = ...` -- here, the `projs` vector is empty.
///
/// * `let (x, _): T = ...` -- here, the `projs` vector would contain
///   `field[0]` (aka `.0`), indicating that the type of `s` is
///   determined by finding the type of the `.0` field from `T`.
#[derive(Clone, Debug, TyEncodable, TyDecodable, Hash, HashStable, PartialEq)]
pub struct UserTypeProjection {
    pub base: UserTypeAnnotationIndex,
    pub projs: Vec<ProjectionKind>,
}

impl Copy for ProjectionKind {}

impl UserTypeProjection {
    pub(crate) fn index(mut self) -> Self {
        self.projs.push(ProjectionElem::Index(()));
        self
    }

    pub(crate) fn subslice(mut self, from: u64, to: u64) -> Self {
        self.projs.push(ProjectionElem::Subslice { from, to, from_end: true });
        self
    }

    pub(crate) fn deref(mut self) -> Self {
        self.projs.push(ProjectionElem::Deref);
        self
    }

    pub(crate) fn leaf(mut self, field: Field) -> Self {
        self.projs.push(ProjectionElem::Field(field, ()));
        self
    }

    pub(crate) fn variant(
        mut self,
        adt_def: AdtDef<'_>,
        variant_index: VariantIdx,
        field: Field,
    ) -> Self {
        self.projs.push(ProjectionElem::Downcast(
            Some(adt_def.variant(variant_index).name),
            variant_index,
        ));
        self.projs.push(ProjectionElem::Field(field, ()));
        self
    }
}

impl<'tcx> TypeFoldable<'tcx> for UserTypeProjection {
    fn try_fold_with<F: FallibleTypeFolder<'tcx>>(self, folder: &mut F) -> Result<Self, F::Error> {
        Ok(UserTypeProjection {
            base: self.base.try_fold_with(folder)?,
            projs: self.projs.try_fold_with(folder)?,
        })
    }
}

impl<'tcx> TypeVisitable<'tcx> for UserTypeProjection {
    fn visit_with<Vs: TypeVisitor<'tcx>>(&self, visitor: &mut Vs) -> ControlFlow<Vs::BreakTy> {
        self.base.visit_with(visitor)
        // Note: there's nothing in `self.proj` to visit.
    }
}

rustc_index::newtype_index! {
    pub struct Promoted {
        derive [HashStable]
        DEBUG_FORMAT = "promoted[{}]"
    }
}

impl<'tcx> Debug for Constant<'tcx> {
    fn fmt(&self, fmt: &mut Formatter<'_>) -> fmt::Result {
        write!(fmt, "{}", self)
    }
}

impl<'tcx> Display for Constant<'tcx> {
    fn fmt(&self, fmt: &mut Formatter<'_>) -> fmt::Result {
        match self.ty().kind() {
            ty::FnDef(..) => {}
            _ => write!(fmt, "const ")?,
        }
        Display::fmt(&self.literal, fmt)
    }
}

impl<'tcx> Display for ConstantKind<'tcx> {
    fn fmt(&self, fmt: &mut Formatter<'_>) -> fmt::Result {
        match *self {
            ConstantKind::Ty(c) => pretty_print_const(c, fmt, true),
            ConstantKind::Val(val, ty) => pretty_print_const_value(val, ty, fmt, true),
            // FIXME(valtrees): Correctly print mir constants.
            ConstantKind::Unevaluated(..) => {
                fmt.write_str("_")?;
                Ok(())
            }
        }
    }
}

fn pretty_print_const<'tcx>(
    c: ty::Const<'tcx>,
    fmt: &mut Formatter<'_>,
    print_types: bool,
) -> fmt::Result {
    use crate::ty::print::PrettyPrinter;
    ty::tls::with(|tcx| {
        let literal = tcx.lift(c).unwrap();
        let mut cx = FmtPrinter::new(tcx, Namespace::ValueNS);
        cx.print_alloc_ids = true;
        let cx = cx.pretty_print_const(literal, print_types)?;
        fmt.write_str(&cx.into_buffer())?;
        Ok(())
    })
}

fn pretty_print_byte_str(fmt: &mut Formatter<'_>, byte_str: &[u8]) -> fmt::Result {
    write!(fmt, "b\"{}\"", byte_str.escape_ascii())
}

fn comma_sep<'tcx>(fmt: &mut Formatter<'_>, elems: Vec<ConstantKind<'tcx>>) -> fmt::Result {
    let mut first = true;
    for elem in elems {
        if !first {
            fmt.write_str(", ")?;
        }
        fmt.write_str(&format!("{}", elem))?;
        first = false;
    }
    Ok(())
}

// FIXME: Move that into `mir/pretty.rs`.
fn pretty_print_const_value<'tcx>(
    ct: ConstValue<'tcx>,
    ty: Ty<'tcx>,
    fmt: &mut Formatter<'_>,
    print_ty: bool,
) -> fmt::Result {
    use crate::ty::print::PrettyPrinter;

    ty::tls::with(|tcx| {
        let ct = tcx.lift(ct).unwrap();
        let ty = tcx.lift(ty).unwrap();

        if tcx.sess.verbose() {
            fmt.write_str(&format!("ConstValue({:?}: {})", ct, ty))?;
            return Ok(());
        }

        let u8_type = tcx.types.u8;
        match (ct, ty.kind()) {
            // Byte/string slices, printed as (byte) string literals.
            (ConstValue::Slice { data, start, end }, ty::Ref(_, inner, _)) => {
                match inner.kind() {
                    ty::Slice(t) => {
                        if *t == u8_type {
                            // The `inspect` here is okay since we checked the bounds, and `u8` carries
                            // no provenance (we have an active slice reference here). We don't use
                            // this result to affect interpreter execution.
                            let byte_str = data
                                .inner()
                                .inspect_with_uninit_and_ptr_outside_interpreter(start..end);
                            pretty_print_byte_str(fmt, byte_str)?;
                            return Ok(());
                        }
                    }
                    ty::Str => {
                        // The `inspect` here is okay since we checked the bounds, and `str` carries
                        // no provenance (we have an active `str` reference here). We don't use this
                        // result to affect interpreter execution.
                        let slice = data
                            .inner()
                            .inspect_with_uninit_and_ptr_outside_interpreter(start..end);
                        fmt.write_str(&format!("{:?}", String::from_utf8_lossy(slice)))?;
                        return Ok(());
                    }
                    _ => {}
                }
            }
            (ConstValue::ByRef { alloc, offset }, ty::Array(t, n)) if *t == u8_type => {
                let n = n.kind().try_to_bits(tcx.data_layout.pointer_size).unwrap();
                // cast is ok because we already checked for pointer size (32 or 64 bit) above
                let range = AllocRange { start: offset, size: Size::from_bytes(n) };
                let byte_str = alloc.inner().get_bytes_strip_provenance(&tcx, range).unwrap();
                fmt.write_str("*")?;
                pretty_print_byte_str(fmt, byte_str)?;
                return Ok(());
            }
            // Aggregates, printed as array/tuple/struct/variant construction syntax.
            //
            // NB: the `has_param_types_or_consts` check ensures that we can use
            // the `destructure_const` query with an empty `ty::ParamEnv` without
            // introducing ICEs (e.g. via `layout_of`) from missing bounds.
            // E.g. `transmute([0usize; 2]): (u8, *mut T)` needs to know `T: Sized`
            // to be able to destructure the tuple into `(0u8, *mut T)
            //
            // FIXME(eddyb) for `--emit=mir`/`-Z dump-mir`, we should provide the
            // correct `ty::ParamEnv` to allow printing *all* constant values.
            (_, ty::Array(..) | ty::Tuple(..) | ty::Adt(..)) if !ty.has_param_types_or_consts() => {
                let ct = tcx.lift(ct).unwrap();
                let ty = tcx.lift(ty).unwrap();
                if let Some(contents) = tcx.try_destructure_mir_constant(
                    ty::ParamEnv::reveal_all().and(ConstantKind::Val(ct, ty)),
                ) {
                    let fields = contents.fields.iter().copied().collect::<Vec<_>>();
                    match *ty.kind() {
                        ty::Array(..) => {
                            fmt.write_str("[")?;
                            comma_sep(fmt, fields)?;
                            fmt.write_str("]")?;
                        }
                        ty::Tuple(..) => {
                            fmt.write_str("(")?;
                            comma_sep(fmt, fields)?;
                            if contents.fields.len() == 1 {
                                fmt.write_str(",")?;
                            }
                            fmt.write_str(")")?;
                        }
                        ty::Adt(def, _) if def.variants().is_empty() => {
                            fmt.write_str(&format!("{{unreachable(): {}}}", ty))?;
                        }
                        ty::Adt(def, substs) => {
                            let variant_idx = contents
                                .variant
                                .expect("destructed mir constant of adt without variant idx");
                            let variant_def = &def.variant(variant_idx);
                            let substs = tcx.lift(substs).unwrap();
                            let mut cx = FmtPrinter::new(tcx, Namespace::ValueNS);
                            cx.print_alloc_ids = true;
                            let cx = cx.print_value_path(variant_def.def_id, substs)?;
                            fmt.write_str(&cx.into_buffer())?;

                            match variant_def.ctor_kind {
                                CtorKind::Const => {}
                                CtorKind::Fn => {
                                    fmt.write_str("(")?;
                                    comma_sep(fmt, fields)?;
                                    fmt.write_str(")")?;
                                }
                                CtorKind::Fictive => {
                                    fmt.write_str(" {{ ")?;
                                    let mut first = true;
                                    for (field_def, field) in iter::zip(&variant_def.fields, fields)
                                    {
                                        if !first {
                                            fmt.write_str(", ")?;
                                        }
                                        fmt.write_str(&format!("{}: {}", field_def.name, field))?;
                                        first = false;
                                    }
                                    fmt.write_str(" }}")?;
                                }
                            }
                        }
                        _ => unreachable!(),
                    }
                    return Ok(());
                } else {
                    // Fall back to debug pretty printing for invalid constants.
                    fmt.write_str(&format!("{:?}", ct))?;
                    if print_ty {
                        fmt.write_str(&format!(": {}", ty))?;
                    }
                    return Ok(());
                };
            }
            (ConstValue::Scalar(scalar), _) => {
                let mut cx = FmtPrinter::new(tcx, Namespace::ValueNS);
                cx.print_alloc_ids = true;
                let ty = tcx.lift(ty).unwrap();
                cx = cx.pretty_print_const_scalar(scalar, ty, print_ty)?;
                fmt.write_str(&cx.into_buffer())?;
                return Ok(());
            }
            (ConstValue::ZeroSized, ty::FnDef(d, s)) => {
                let mut cx = FmtPrinter::new(tcx, Namespace::ValueNS);
                cx.print_alloc_ids = true;
                let cx = cx.print_value_path(*d, s)?;
                fmt.write_str(&cx.into_buffer())?;
                return Ok(());
            }
            // FIXME(oli-obk): also pretty print arrays and other aggregate constants by reading
            // their fields instead of just dumping the memory.
            _ => {}
        }
        // fallback
        fmt.write_str(&format!("{:?}", ct))?;
        if print_ty {
            fmt.write_str(&format!(": {}", ty))?;
        }
        Ok(())
    })
}

/// `Location` represents the position of the start of the statement; or, if
/// `statement_index` equals the number of statements, then the start of the
/// terminator.
#[derive(Copy, Clone, PartialEq, Eq, Hash, Ord, PartialOrd, HashStable, TyEncodable, TyDecodable)]
pub struct Location {
    /// The block that the location is within.
    pub block: BasicBlock,

    pub statement_index: usize,
}

impl fmt::Debug for Location {
    fn fmt(&self, fmt: &mut fmt::Formatter<'_>) -> fmt::Result {
        write!(fmt, "{:?}[{}]", self.block, self.statement_index)
    }
}

impl Location {
    pub const START: Location = Location { block: START_BLOCK, statement_index: 0 };

    /// Returns the location immediately after this one within the enclosing block.
    ///
    /// Note that if this location represents a terminator, then the
    /// resulting location would be out of bounds and invalid.
    pub fn successor_within_block(&self) -> Location {
        Location { block: self.block, statement_index: self.statement_index + 1 }
    }

    /// Returns `true` if `other` is earlier in the control flow graph than `self`.
    pub fn is_predecessor_of<'tcx>(&self, other: Location, body: &Body<'tcx>) -> bool {
        // If we are in the same block as the other location and are an earlier statement
        // then we are a predecessor of `other`.
        if self.block == other.block && self.statement_index < other.statement_index {
            return true;
        }

        let predecessors = body.basic_blocks.predecessors();

        // If we're in another block, then we want to check that block is a predecessor of `other`.
        let mut queue: Vec<BasicBlock> = predecessors[other.block].to_vec();
        let mut visited = FxHashSet::default();

        while let Some(block) = queue.pop() {
            // If we haven't visited this block before, then make sure we visit its predecessors.
            if visited.insert(block) {
                queue.extend(predecessors[block].iter().cloned());
            } else {
                continue;
            }

            // If we found the block that `self` is in, then we are a predecessor of `other` (since
            // we found that block by looking at the predecessors of `other`).
            if self.block == block {
                return true;
            }
        }

        false
    }

    pub fn dominates(&self, other: Location, dominators: &Dominators<BasicBlock>) -> bool {
        if self.block == other.block {
            self.statement_index <= other.statement_index
        } else {
            dominators.is_dominated_by(other.block, self.block)
        }
    }
}

// Some nodes are used a lot. Make sure they don't unintentionally get bigger.
#[cfg(all(target_arch = "x86_64", target_pointer_width = "64"))]
mod size_asserts {
    use super::*;
    use rustc_data_structures::static_assert_size;
    // tidy-alphabetical-start
    static_assert_size!(BasicBlockData<'_>, 144);
    static_assert_size!(LocalDecl<'_>, 56);
    static_assert_size!(Statement<'_>, 32);
    static_assert_size!(StatementKind<'_>, 16);
    static_assert_size!(Terminator<'_>, 112);
    static_assert_size!(TerminatorKind<'_>, 96);
    // tidy-alphabetical-end
}<|MERGE_RESOLUTION|>--- conflicted
+++ resolved
@@ -313,7 +313,7 @@
             is_polymorphic: false,
             tainted_by_errors,
         };
-        body.is_polymorphic = body.has_param_types_or_consts();
+        body.is_polymorphic = body.has_non_region_param();
         body
     }
 
@@ -339,7 +339,7 @@
             is_polymorphic: false,
             tainted_by_errors: None,
         };
-        body.is_polymorphic = body.has_param_types_or_consts();
+        body.is_polymorphic = body.has_non_region_param();
         body
     }
 
@@ -1833,9 +1833,6 @@
             | Rvalue::AddressOf(_, _)
             | Rvalue::Len(_)
             | Rvalue::Cast(
-<<<<<<< HEAD
-                CastKind::Misc | CastKind::Pointer(_) | CastKind::PointerFromExposedAddress,
-=======
                 CastKind::IntToInt
                 | CastKind::FloatToInt
                 | CastKind::FloatToFloat
@@ -1845,7 +1842,6 @@
                 | CastKind::Pointer(_)
                 | CastKind::PointerFromExposedAddress
                 | CastKind::DynStar,
->>>>>>> b1ab3b73
                 _,
                 _,
             )
@@ -2066,7 +2062,7 @@
     Ty(ty::Const<'tcx>),
 
     /// An unevaluated mir constant which is not part of the type system.
-    Unevaluated(ty::Unevaluated<'tcx, Option<Promoted>>, Ty<'tcx>),
+    Unevaluated(UnevaluatedConst<'tcx>, Ty<'tcx>),
 
     /// This constant cannot go back into the type system, as it represents
     /// something the type system cannot handle (e.g. pointers).
@@ -2326,12 +2322,11 @@
             ty::InlineConstSubsts::new(tcx, ty::InlineConstSubstsParts { parent_substs, ty })
                 .substs;
 
-        let uneval = ty::Unevaluated {
+        let uneval = UnevaluatedConst {
             def: ty::WithOptConstParam::unknown(def_id).to_global(),
             substs,
             promoted: None,
         };
-
         debug_assert!(!uneval.has_free_regions());
 
         Self::Unevaluated(uneval, ty)
@@ -2415,7 +2410,7 @@
 
         let hir_id = tcx.hir().local_def_id_to_hir_id(def.did);
         let span = tcx.hir().span(hir_id);
-        let uneval = ty::Unevaluated::new(def.to_global(), substs);
+        let uneval = UnevaluatedConst::new(def.to_global(), substs);
         debug!(?span, ?param_env);
 
         match tcx.const_eval_resolve(param_env, uneval, Some(span)) {
@@ -2428,7 +2423,7 @@
                 // Error was handled in `const_eval_resolve`. Here we just create a
                 // new unevaluated const and error hard later in codegen
                 Self::Unevaluated(
-                    ty::Unevaluated {
+                    UnevaluatedConst {
                         def: def.to_global(),
                         substs: InternalSubsts::identity_for_item(tcx, def.did.to_def_id()),
                         promoted: None,
@@ -2451,8 +2446,6 @@
     }
 }
 
-<<<<<<< HEAD
-=======
 /// An unevaluated (potentially generic) constant used in MIR.
 #[derive(Copy, Clone, Debug, Eq, PartialEq, PartialOrd, Ord, TyEncodable, TyDecodable, Lift)]
 #[derive(Hash, HashStable, TypeFoldable, TypeVisitable)]
@@ -2481,7 +2474,6 @@
     }
 }
 
->>>>>>> b1ab3b73
 /// A collection of projections into user types.
 ///
 /// They are projections because a binding can occur a part of a
@@ -2775,7 +2767,7 @@
             }
             // Aggregates, printed as array/tuple/struct/variant construction syntax.
             //
-            // NB: the `has_param_types_or_consts` check ensures that we can use
+            // NB: the `has_non_region_param` check ensures that we can use
             // the `destructure_const` query with an empty `ty::ParamEnv` without
             // introducing ICEs (e.g. via `layout_of`) from missing bounds.
             // E.g. `transmute([0usize; 2]): (u8, *mut T)` needs to know `T: Sized`
@@ -2783,7 +2775,7 @@
             //
             // FIXME(eddyb) for `--emit=mir`/`-Z dump-mir`, we should provide the
             // correct `ty::ParamEnv` to allow printing *all* constant values.
-            (_, ty::Array(..) | ty::Tuple(..) | ty::Adt(..)) if !ty.has_param_types_or_consts() => {
+            (_, ty::Array(..) | ty::Tuple(..) | ty::Adt(..)) if !ty.has_non_region_param() => {
                 let ct = tcx.lift(ct).unwrap();
                 let ty = tcx.lift(ty).unwrap();
                 if let Some(contents) = tcx.try_destructure_mir_constant(
