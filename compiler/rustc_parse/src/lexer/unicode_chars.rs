//! Characters and their corresponding confusables were collected from
//! <https://www.unicode.org/Public/security/10.0.0/confusables.txt>

use super::StringReader;
use crate::token::{self, Delimiter};
use rustc_errors::{Applicability, Diagnostic};
use rustc_span::{symbol::kw, BytePos, Pos, Span};

#[rustfmt::skip] // for line breaks
pub(crate) const UNICODE_ARRAY: &[(char, &str, &str)] = &[
    (' ', "Line Separator", " "),
    (' ', "Paragraph Separator", " "),
    (' ', "Ogham Space mark", " "),
    (' ', "En Quad", " "),
    (' ', "Em Quad", " "),
    (' ', "En Space", " "),
    (' ', "Em Space", " "),
    (' ', "Three-Per-Em Space", " "),
    (' ', "Four-Per-Em Space", " "),
    (' ', "Six-Per-Em Space", " "),
    (' ', "Punctuation Space", " "),
    (' ', "Thin Space", " "),
    (' ', "Hair Space", " "),
    (' ', "Medium Mathematical Space", " "),
    (' ', "No-Break Space", " "),
    (' ', "Figure Space", " "),
    (' ', "Narrow No-Break Space", " "),
    ('　', "Ideographic Space", " "),

    ('ߺ', "Nko Lajanyalan", "_"),
    ('﹍', "Dashed Low Line", "_"),
    ('﹎', "Centreline Low Line", "_"),
    ('﹏', "Wavy Low Line", "_"),
    ('＿', "Fullwidth Low Line", "_"),

    ('‐', "Hyphen", "-"),
    ('‑', "Non-Breaking Hyphen", "-"),
    ('‒', "Figure Dash", "-"),
    ('–', "En Dash", "-"),
    ('—', "Em Dash", "-"),
    ('﹘', "Small Em Dash", "-"),
    ('۔', "Arabic Full Stop", "-"),
    ('⁃', "Hyphen Bullet", "-"),
    ('˗', "Modifier Letter Minus Sign", "-"),
    ('−', "Minus Sign", "-"),
    ('➖', "Heavy Minus Sign", "-"),
    ('Ⲻ', "Coptic Letter Dialect-P Ni", "-"),
    ('ー', "Katakana-Hiragana Prolonged Sound Mark", "-"),
    ('－', "Fullwidth Hyphen-Minus", "-"),
    ('―', "Horizontal Bar", "-"),
    ('─', "Box Drawings Light Horizontal", "-"),
    ('━', "Box Drawings Heavy Horizontal", "-"),
    ('㇐', "CJK Stroke H", "-"),
    ('ꟷ', "Latin Epigraphic Letter Sideways I", "-"),
    ('ᅳ', "Hangul Jungseong Eu", "-"),
    ('ㅡ', "Hangul Letter Eu", "-"),
    ('一', "CJK Unified Ideograph-4E00", "-"),
    ('⼀', "Kangxi Radical One", "-"),

    ('؍', "Arabic Date Separator", ","),
    ('٫', "Arabic Decimal Separator", ","),
    ('‚', "Single Low-9 Quotation Mark", ","),
    ('¸', "Cedilla", ","),
    ('ꓹ', "Lisu Letter Tone Na Po", ","),
    ('，', "Fullwidth Comma", ","),

    (';', "Greek Question Mark", ";"),
    ('；', "Fullwidth Semicolon", ";"),
    ('︔', "Presentation Form For Vertical Semicolon", ";"),

    ('ः', "Devanagari Sign Visarga", ":"),
    ('ઃ', "Gujarati Sign Visarga", ":"),
    ('：', "Fullwidth Colon", ":"),
    ('։', "Armenian Full Stop", ":"),
    ('܃', "Syriac Supralinear Colon", ":"),
    ('܄', "Syriac Sublinear Colon", ":"),
    ('᛬', "Runic Multiple Punctuation", ":"),
    ('︰', "Presentation Form For Vertical Two Dot Leader", ":"),
    ('᠃', "Mongolian Full Stop", ":"),
    ('᠉', "Mongolian Manchu Full Stop", ":"),
    ('⁚', "Two Dot Punctuation", ":"),
    ('׃', "Hebrew Punctuation Sof Pasuq", ":"),
    ('˸', "Modifier Letter Raised Colon", ":"),
    ('꞉', "Modifier Letter Colon", ":"),
    ('∶', "Ratio", ":"),
    ('ː', "Modifier Letter Triangular Colon", ":"),
    ('ꓽ', "Lisu Letter Tone Mya Jeu", ":"),
    ('︓', "Presentation Form For Vertical Colon", ":"),

    ('！', "Fullwidth Exclamation Mark", "!"),
    ('ǃ', "Latin Letter Retroflex Click", "!"),
    ('ⵑ', "Tifinagh Letter Tuareg Yang", "!"),
    ('︕', "Presentation Form For Vertical Exclamation Mark", "!"),

    ('ʔ', "Latin Letter Glottal Stop", "?"),
    ('Ɂ', "Latin Capital Letter Glottal Stop", "?"),
    ('ॽ', "Devanagari Letter Glottal Stop", "?"),
    ('Ꭾ', "Cherokee Letter He", "?"),
    ('ꛫ', "Bamum Letter Ntuu", "?"),
    ('？', "Fullwidth Question Mark", "?"),
    ('︖', "Presentation Form For Vertical Question Mark", "?"),

    ('𝅭', "Musical Symbol Combining Augmentation Dot", "."),
    ('․', "One Dot Leader", "."),
    ('܁', "Syriac Supralinear Full Stop", "."),
    ('܂', "Syriac Sublinear Full Stop", "."),
    ('꘎', "Vai Full Stop", "."),
    ('𐩐', "Kharoshthi Punctuation Dot", "."),
    ('٠', "Arabic-Indic Digit Zero", "."),
    ('۰', "Extended Arabic-Indic Digit Zero", "."),
    ('ꓸ', "Lisu Letter Tone Mya Ti", "."),
    ('·', "Middle Dot", "."),
    ('・', "Katakana Middle Dot", "."),
    ('･', "Halfwidth Katakana Middle Dot", "."),
    ('᛫', "Runic Single Punctuation", "."),
    ('·', "Greek Ano Teleia", "."),
    ('⸱', "Word Separator Middle Dot", "."),
    ('𐄁', "Aegean Word Separator Dot", "."),
    ('•', "Bullet", "."),
    ('‧', "Hyphenation Point", "."),
    ('∙', "Bullet Operator", "."),
    ('⋅', "Dot Operator", "."),
    ('ꞏ', "Latin Letter Sinological Dot", "."),
    ('ᐧ', "Canadian Syllabics Final Middle Dot", "."),
    ('ᐧ', "Canadian Syllabics Final Middle Dot", "."),
    ('．', "Fullwidth Full Stop", "."),
    ('。', "Ideographic Full Stop", "."),
    ('︒', "Presentation Form For Vertical Ideographic Full Stop", "."),

    ('՝', "Armenian Comma", "\'"),
    ('＇', "Fullwidth Apostrophe", "\'"),
    ('‘', "Left Single Quotation Mark", "\'"),
    ('’', "Right Single Quotation Mark", "\'"),
    ('‛', "Single High-Reversed-9 Quotation Mark", "\'"),
    ('′', "Prime", "\'"),
    ('‵', "Reversed Prime", "\'"),
    ('՚', "Armenian Apostrophe", "\'"),
    ('׳', "Hebrew Punctuation Geresh", "\'"),
    ('`', "Grave Accent", "\'"),
    ('`', "Greek Varia", "\'"),
    ('｀', "Fullwidth Grave Accent", "\'"),
    ('´', "Acute Accent", "\'"),
    ('΄', "Greek Tonos", "\'"),
    ('´', "Greek Oxia", "\'"),
    ('᾽', "Greek Koronis", "\'"),
    ('᾿', "Greek Psili", "\'"),
    ('῾', "Greek Dasia", "\'"),
    ('ʹ', "Modifier Letter Prime", "\'"),
    ('ʹ', "Greek Numeral Sign", "\'"),
    ('ˈ', "Modifier Letter Vertical Line", "\'"),
    ('ˊ', "Modifier Letter Acute Accent", "\'"),
    ('ˋ', "Modifier Letter Grave Accent", "\'"),
    ('˴', "Modifier Letter Middle Grave Accent", "\'"),
    ('ʻ', "Modifier Letter Turned Comma", "\'"),
    ('ʽ', "Modifier Letter Reversed Comma", "\'"),
    ('ʼ', "Modifier Letter Apostrophe", "\'"),
    ('ʾ', "Modifier Letter Right Half Ring", "\'"),
    ('ꞌ', "Latin Small Letter Saltillo", "\'"),
    ('י', "Hebrew Letter Yod", "\'"),
    ('ߴ', "Nko High Tone Apostrophe", "\'"),
    ('ߵ', "Nko Low Tone Apostrophe", "\'"),
    ('ᑊ', "Canadian Syllabics West-Cree P", "\'"),
    ('ᛌ', "Runic Letter Short-Twig-Sol S", "\'"),
    ('𖽑', "Miao Sign Aspiration", "\'"),
    ('𖽒', "Miao Sign Reformed Voicing", "\'"),

    ('᳓', "Vedic Sign Nihshvasa", "\""),
    ('＂', "Fullwidth Quotation Mark", "\""),
    ('“', "Left Double Quotation Mark", "\""),
    ('”', "Right Double Quotation Mark", "\""),
    ('‟', "Double High-Reversed-9 Quotation Mark", "\""),
    ('″', "Double Prime", "\""),
    ('‶', "Reversed Double Prime", "\""),
    ('〃', "Ditto Mark", "\""),
    ('״', "Hebrew Punctuation Gershayim", "\""),
    ('˝', "Double Acute Accent", "\""),
    ('ʺ', "Modifier Letter Double Prime", "\""),
    ('˶', "Modifier Letter Middle Double Acute Accent", "\""),
    ('˵', "Modifier Letter Middle Double Grave Accent", "\""),
    ('ˮ', "Modifier Letter Double Apostrophe", "\""),
    ('ײ', "Hebrew Ligature Yiddish Double Yod", "\""),
    ('❞', "Heavy Double Comma Quotation Mark Ornament", "\""),
    ('❝', "Heavy Double Turned Comma Quotation Mark Ornament", "\""),

    ('（', "Fullwidth Left Parenthesis", "("),
    ('❨', "Medium Left Parenthesis Ornament", "("),
    ('﴾', "Ornate Left Parenthesis", "("),

    ('）', "Fullwidth Right Parenthesis", ")"),
    ('❩', "Medium Right Parenthesis Ornament", ")"),
    ('﴿', "Ornate Right Parenthesis", ")"),

    ('［', "Fullwidth Left Square Bracket", "["),
    ('❲', "Light Left Tortoise Shell Bracket Ornament", "["),
    ('「', "Left Corner Bracket", "["),
    ('『', "Left White Corner Bracket", "["),
    ('【', "Left Black Lenticular Bracket", "["),
    ('〔', "Left Tortoise Shell Bracket", "["),
    ('〖', "Left White Lenticular Bracket", "["),
    ('〘', "Left White Tortoise Shell Bracket", "["),
    ('〚', "Left White Square Bracket", "["),

    ('］', "Fullwidth Right Square Bracket", "]"),
    ('❳', "Light Right Tortoise Shell Bracket Ornament", "]"),
    ('」', "Right Corner Bracket", "]"),
    ('』', "Right White Corner Bracket", "]"),
    ('】', "Right Black Lenticular Bracket", "]"),
    ('〕', "Right Tortoise Shell Bracket", "]"),
    ('〗', "Right White Lenticular Bracket", "]"),
    ('〙', "Right White Tortoise Shell Bracket", "]"),
    ('〛', "Right White Square Bracket", "]"),

    ('❴', "Medium Left Curly Bracket Ornament", "{"),
    ('𝄔', "Musical Symbol Brace", "{"),
    ('｛', "Fullwidth Left Curly Bracket", "{"),

    ('❵', "Medium Right Curly Bracket Ornament", "}"),
    ('｝', "Fullwidth Right Curly Bracket", "}"),

    ('⁎', "Low Asterisk", "*"),
    ('٭', "Arabic Five Pointed Star", "*"),
    ('∗', "Asterisk Operator", "*"),
    ('𐌟', "Old Italic Letter Ess", "*"),
    ('＊', "Fullwidth Asterisk", "*"),

    ('᜵', "Philippine Single Punctuation", "/"),
    ('⁁', "Caret Insertion Point", "/"),
    ('∕', "Division Slash", "/"),
    ('⁄', "Fraction Slash", "/"),
    ('╱', "Box Drawings Light Diagonal Upper Right To Lower Left", "/"),
    ('⟋', "Mathematical Rising Diagonal", "/"),
    ('⧸', "Big Solidus", "/"),
    ('𝈺', "Greek Instrumental Notation Symbol-47", "/"),
    ('㇓', "CJK Stroke Sp", "/"),
    ('〳', "Vertical Kana Repeat Mark Upper Half", "/"),
    ('Ⳇ', "Coptic Capital Letter Old Coptic Esh", "/"),
    ('ノ', "Katakana Letter No", "/"),
    ('丿', "CJK Unified Ideograph-4E3F", "/"),
    ('⼃', "Kangxi Radical Slash", "/"),
    ('／', "Fullwidth Solidus", "/"),

    ('＼', "Fullwidth Reverse Solidus", "\\"),
    ('﹨', "Small Reverse Solidus", "\\"),
    ('∖', "Set Minus", "\\"),
    ('⟍', "Mathematical Falling Diagonal", "\\"),
    ('⧵', "Reverse Solidus Operator", "\\"),
    ('⧹', "Big Reverse Solidus", "\\"),
    ('⧹', "Greek Vocal Notation Symbol-16", "\\"),
    ('⧹', "Greek Instrumental Symbol-48", "\\"),
    ('㇔', "CJK Stroke D", "\\"),
    ('丶', "CJK Unified Ideograph-4E36", "\\"),
    ('⼂', "Kangxi Radical Dot", "\\"),
    ('、', "Ideographic Comma", "\\"),
    ('ヽ', "Katakana Iteration Mark", "\\"),

    ('ꝸ', "Latin Small Letter Um", "&"),
    ('＆', "Fullwidth Ampersand", "&"),

    ('᛭', "Runic Cross Punctuation", "+"),
    ('➕', "Heavy Plus Sign", "+"),
    ('𐊛', "Lycian Letter H", "+"),
    ('﬩', "Hebrew Letter Alternative Plus Sign", "+"),
    ('＋', "Fullwidth Plus Sign", "+"),

    ('‹', "Single Left-Pointing Angle Quotation Mark", "<"),
    ('❮', "Heavy Left-Pointing Angle Quotation Mark Ornament", "<"),
    ('˂', "Modifier Letter Left Arrowhead", "<"),
    ('𝈶', "Greek Instrumental Symbol-40", "<"),
    ('ᐸ', "Canadian Syllabics Pa", "<"),
    ('ᚲ', "Runic Letter Kauna", "<"),
    ('❬', "Medium Left-Pointing Angle Bracket Ornament", "<"),
    ('⟨', "Mathematical Left Angle Bracket", "<"),
    ('〈', "Left-Pointing Angle Bracket", "<"),
    ('〈', "Left Angle Bracket", "<"),
    ('㇛', "CJK Stroke Pd", "<"),
    ('く', "Hiragana Letter Ku", "<"),
    ('𡿨', "CJK Unified Ideograph-21FE8", "<"),
    ('《', "Left Double Angle Bracket", "<"),
    ('＜', "Fullwidth Less-Than Sign", "<"),

    ('᐀', "Canadian Syllabics Hyphen", "="),
    ('⹀', "Double Hyphen", "="),
    ('゠', "Katakana-Hiragana Double Hyphen", "="),
    ('꓿', "Lisu Punctuation Full Stop", "="),
    ('＝', "Fullwidth Equals Sign", "="),

    ('›', "Single Right-Pointing Angle Quotation Mark", ">"),
    ('❯', "Heavy Right-Pointing Angle Quotation Mark Ornament", ">"),
    ('˃', "Modifier Letter Right Arrowhead", ">"),
    ('𝈷', "Greek Instrumental Symbol-42", ">"),
    ('ᐳ', "Canadian Syllabics Po", ">"),
    ('𖼿', "Miao Letter Archaic Zza", ">"),
    ('❭', "Medium Right-Pointing Angle Bracket Ornament", ">"),
    ('⟩', "Mathematical Right Angle Bracket", ">"),
    ('〉', "Right-Pointing Angle Bracket", ">"),
    ('〉', "Right Angle Bracket", ">"),
    ('》', "Right Double Angle Bracket", ">"),
    ('＞', "Fullwidth Greater-Than Sign", ">"),
    ('⩵', "Two Consecutive Equals Signs", "==")
];

// FIXME: the lexer could be used to turn the ASCII version of unicode homoglyphs, instead of
// keeping the substitution token in this table. Ideally, this should be inside `rustc_lexer`.
// However, we should first remove compound tokens like `<<` from `rustc_lexer`, and then add
// fancier error recovery to it, as there will be less overall work to do this way.
const ASCII_ARRAY: &[(&str, &str, Option<token::TokenKind>)] = &[
    (" ", "Space", None),
    ("_", "Underscore", Some(token::Ident(kw::Underscore, false))),
    ("-", "Minus/Hyphen", Some(token::BinOp(token::Minus))),
    (",", "Comma", Some(token::Comma)),
    (";", "Semicolon", Some(token::Semi)),
    (":", "Colon", Some(token::Colon)),
    ("!", "Exclamation Mark", Some(token::Not)),
    ("?", "Question Mark", Some(token::Question)),
    (".", "Period", Some(token::Dot)),
    ("(", "Left Parenthesis", Some(token::OpenDelim(Delimiter::Parenthesis))),
    (")", "Right Parenthesis", Some(token::CloseDelim(Delimiter::Parenthesis))),
    ("[", "Left Square Bracket", Some(token::OpenDelim(Delimiter::Bracket))),
    ("]", "Right Square Bracket", Some(token::CloseDelim(Delimiter::Bracket))),
    ("{", "Left Curly Brace", Some(token::OpenDelim(Delimiter::Brace))),
    ("}", "Right Curly Brace", Some(token::CloseDelim(Delimiter::Brace))),
    ("*", "Asterisk", Some(token::BinOp(token::Star))),
    ("/", "Slash", Some(token::BinOp(token::Slash))),
    ("\\", "Backslash", None),
    ("&", "Ampersand", Some(token::BinOp(token::And))),
    ("+", "Plus Sign", Some(token::BinOp(token::Plus))),
    ("<", "Less-Than Sign", Some(token::Lt)),
    ("=", "Equals Sign", Some(token::Eq)),
    ("==", "Double Equals Sign", Some(token::EqEq)),
    (">", "Greater-Than Sign", Some(token::Gt)),
    // FIXME: Literals are already lexed by this point, so we can't recover gracefully just by
    // spitting the correct token out.
    ("\'", "Single Quote", None),
    ("\"", "Quotation Mark", None),
];

pub(super) fn check_for_substitution<'a>(
    reader: &StringReader<'a>,
    pos: BytePos,
    ch: char,
    err: &mut Diagnostic,
    count: usize,
) -> Option<token::TokenKind> {
    let &(_, u_name, ascii_str) = UNICODE_ARRAY.iter().find(|&&(c, _, _)| c == ch)?;

    let span = Span::with_root_ctxt(pos, pos + Pos::from_usize(ch.len_utf8() * count));

    let Some((_, ascii_name, token)) = ASCII_ARRAY.iter().find(|&&(s, _, _)| s == ascii_str) else {
        let msg = format!("substitution character not found for '{}'", ch);
        reader.sess.span_diagnostic.span_bug_no_panic(span, &msg);
        return None;
    };

    // special help suggestion for "directed" double quotes
    if let Some(s) = peek_delimited(&reader.src[reader.src_index(pos)..], '“', '”') {
        let msg = format!(
            "Unicode characters '“' (Left Double Quotation Mark) and \
             '”' (Right Double Quotation Mark) look like '{}' ({}), but are not",
            ascii_str, ascii_name
        );
        err.span_suggestion(
            Span::with_root_ctxt(
                pos,
                pos + Pos::from_usize('“'.len_utf8() + s.len() + '”'.len_utf8()),
            ),
            &msg,
            format!("\"{}\"", s),
            Applicability::MaybeIncorrect,
        );
    } else {
        let msg = format!(
            "Unicode character '{}' ({}) looks like '{}' ({}), but it is not",
            ch, u_name, ascii_str, ascii_name
        );
        err.span_suggestion(
            span,
            &msg,
            ascii_str.to_string().repeat(count),
            Applicability::MaybeIncorrect,
        );
<<<<<<< HEAD
        err.span_suggestion(
            span,
            &msg,
            ascii_char.to_string().repeat(count),
            Applicability::MaybeIncorrect,
        );
=======
>>>>>>> 002dbbea
    }
    token.clone()
}

/// Extract string if found at current position with given delimiters
fn peek_delimited(text: &str, from_ch: char, to_ch: char) -> Option<&str> {
    let mut chars = text.chars();
    let first_char = chars.next()?;
    if first_char != from_ch {
        return None;
    }
    let last_char_idx = chars.as_str().find(to_ch)?;
    Some(&chars.as_str()[..last_char_idx])
}<|MERGE_RESOLUTION|>--- conflicted
+++ resolved
@@ -380,15 +380,6 @@
             ascii_str.to_string().repeat(count),
             Applicability::MaybeIncorrect,
         );
-<<<<<<< HEAD
-        err.span_suggestion(
-            span,
-            &msg,
-            ascii_char.to_string().repeat(count),
-            Applicability::MaybeIncorrect,
-        );
-=======
->>>>>>> 002dbbea
     }
     token.clone()
 }
